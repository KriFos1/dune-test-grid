--- conflicted
+++ resolved
@@ -23,8 +23,10 @@
 
     //! default construct an invalid entity seed
     YaspEntitySeed ()
-      : _l(-1), _c(0)
-    {}
+      : _l(-1)
+    {
+      std::fill(_c.begin(),_c.end(),0);
+    }
 
     //! constructor
     YaspEntitySeed (int level, Dune::array<int, dim> coord)
@@ -46,13 +48,8 @@
     const Dune::array<int, dim> & coord() const { return _c; }
 
   protected:
-<<<<<<< HEAD
     int _l;                  // grid level
     Dune::array<int, dim> _c; // coord in the global grid
-=======
-    int _l;                   // grid level
-    FieldVector<int, dim> _c; // coord in the global grid
->>>>>>> bdbc3f72
   };
 
 }  // namespace Dune
