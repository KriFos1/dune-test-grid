--- conflicted
+++ resolved
@@ -22,10 +22,7 @@
    *  There are two pairs of backup / restore methods:
    *  - methods writing into one or more dedicated files,
    *  - methods operating on a std::stream.
-<<<<<<< HEAD
-=======
    *  .
->>>>>>> d23d6858
    *
    *  These techniques may not be mixed, i.e., you cannot write the grid into
    *  files and read it back from a stream or vice versa.
