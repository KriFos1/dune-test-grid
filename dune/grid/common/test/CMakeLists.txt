--- conflicted
+++ resolved
@@ -2,13 +2,10 @@
   set(TESTS
     mcmgmappertest)
 
-<<<<<<< HEAD
-set(TESTS ${TESTS} scsgmappertest refinementtest)
-=======
+  set(TESTS ${TESTS} scsgmappertest refinementtest)
   # We do not want want to build the tests during make all,
   # but just build them on demand
   add_directory_test_target(_test_target)
->>>>>>> cd66bd64
 
   add_dependencies(${_test_target} ${TESTS})
 
