// -*- tab-width: 4; indent-tabs-mode: nil; c-basic-offset: 2 -*-
// vi: set et ts=4 sw=2 sts=2:
#ifndef DUNE_GRID_COMMON_REFINEMENT_SIMPLEX_CC
#define DUNE_GRID_COMMON_REFINEMENT_SIMPLEX_CC

// This file is part of DUNE, a Distributed and Unified Numerics Environment
// This file is copyright (C) 2005 Jorrit Fahlke <jorrit@jorrit.de>
// This file is licensed under version 2 of the GNU General Public License,
// with a special "runtime exception."  See COPYING at the top of the source
// tree for the full licence.

/*! @file

   @brief This file contains the @ref Refinement implementation for
         simplices (triangles, tetrahedrons...)

   See @ref SimplexRefinement.
   @verbatim
   $Id$
   @endverbatim
 */

/*! @defgroup SimplexRefinement Refinement implementation for simplices
    @ingroup Refinement

   This is mainly based on Jürgen Beys
   <http://www.igpm.rwth-aachen.de/bey/> dissertation.  The relevant
   part is available from
   <http://www.igpm.rwth-aachen.de/Download/reports/bey/simplex.ps.gz>.

   @section Terminology
   <!--=============-->

   <dl>
   <dt>Kuhn simplex</dt>
   <dd>To triangulate hypercubes we use the Kuhn triangulation.  The
      members of this triangulation we call <em>Kuhn simplices</em>.
      The Kuhn simplices are indexed by their corresponding
      permutation.</dd>
   <dt>Kuhn0 simplex</dt>
   <dd>The Kuhn simplex corresponding to the permutation number 0.</dd>
   <dt>size of a Kuhn simplex</dt>
   <dd>The size of a kuhn simplex is equal to the size of the hypercube
      that it triangulates.</dd>
   <dt>width of a Kuhn simplex</dt>
   <dd> See <em>size of a Kuhn simplex</em>.</dd>
   </dl>

   @section KuhnSimplexIndexing Describing Kuhn simplices by their permutation
   <!--====================================================================-->

   A Kuhn simplex of dimension n can be described by its size s and a
   permutation of the vector \f$\vec{p}=(0,\ldots,n-1)\f$.  To get the
   coordinates of the corners \f$\vec{x}_0,\ldots,\vec{x}_n\f$ of the
   simplex, you do as follows:
   - Start at the origin \f$\vec{x}_0\f$.
   - For each dimension d from 0 to n-1:
    - \f$\vec{x}_{d+1}:=\vec{x}_d+s\cdot\vec{e}_{p_d}\f$
   (\f$\vec{e}_i\f$ is the unit vector in direction i.)

   @section Kuhn0VertexCounting Number of vertices in a Kuhn0 simplex
   <!--===========================================================-->

   Let N(n, x) be the number of gridpoints within an n-dimensional
   Kuhn0 simplex of x gridunits width.

   The number of points in a 0-dimensional simplex is 1, independent of
   its width.

   N(0, x) = 1

   The recursion formula is
   <!--
               x
              --
   N(n+1, x) = >  N(n, i)
              --
              i=0
   -->
   \f[N(n+1,x)=\sum^x_{i=0}N(n,i)\f]

   We slice the n+1 dimensional simplex ortogonal to one of the
   dimensions and sum the number of points in the n dimensional
   subsimplices.

   This formula is satisfied by the binomial koefficient
   <!--
            ( n+x )
   N(n, x) = (     )
            (  n  )
   -->
   \f[N(n,x)=\left({n+x}\atop x\right)\f]

   See Bronstein, Semendjajew, Musiol, Mühlig "Taschenbuch der
   Mathematik" (1999), Formula (1.35c)

   Observations:
   - N(n, 0) = 1
   - N(n, x) = N(x, n)

   @section Kuhn0VertexIndexing Index of a vertex within a Kuhn0 simplex
   <!--==============================================================-->

   @image html simplexvertexindex.png "The image shows the Kuhn0 tetrahedron of width 2 (wireframe).  It is partitioned into a tetrahedron (green), a triangle (red), a line (blue), and a vertex (black), each of width 1 and each a Kuhn0 simplex."

   Let us calculate the index of vertex 9, which has the coordinates
   \f$(x_0,x_1,x_2)=(2,2,2)\f$.
   - First we count the number of vertices in the green tetrahedron of
    width \f$x_0-1=1\f$ (4).  Then we take the green tetrahedron away.
    Whats left is a triangle, which extends into the (1,2)-plane.
   - Now we count the number of vertices in the red triangle of width
    \f$x_1-1=1\f$ (3).  Again we take the counted points away and are
    left with a line which extends into direction 2.
   - We take the blue line of width \f$x_2-1=1\f$, count the number of
    vertices (2), and throw away the counted stuff.  The only thing
    remaining is a point, so we're done.
   - We add the counted stuff together and get indeed 9.

   On to a more complicated example: vertex 6 with coordinates
   \f$(x_0,x_1,x_2)=(2,1,1)\f$.
   - First count the vertices in the green tetrahedron again (width
    \f$x_0-1=1\f$). The result is 4.
   - Count the vertices in the triangle of width \f$x_1-1=0\f$ (vertex
    4), which is just a point.  The result is 1.
   - Count the vertices in the line of width \f$x_2-1=0\f$ (vertex 5),
    which is also just a point.  The result is 1.
   - Add everything together and get 6.

   The general algorithm for n dimensions and a vertex with coordinates
   \f$\vec{x}=(x_0,\ldots,x_{n-1})\f$ is as follows:
   - For each dimension d from 0 to n-1
    - Count the vertices in the n-d dimensional simplex of width
      \f$x_d-1\f$,
   - Add all counts together to get the index of the vertex

   In formulas it looks like this:

   <!--[ This is the more readable text version of the stuff below ]

   Let I(n, X) be the index of point X in the n-dimensional Kuhn0
   simplex.  X is a vector X=(x[0], ..., x[n-1]).  It measures the
   position of the point in gridunits and thus is integer.

            n-1                 n-1
            --                  --  ( n-i+x[i]-1 )
   I(n, X) = >  N(n-i, x[i]-1) = >   (            )
            --                  --  (    n-i     )
            i=0                 i=0

   Since the dimensions within the Kuhn0 Simplex have a defined order
   (x[0] >= x[1] >= ... >= x[n-1]) they cannot simply be swapped so the
   sum is somewhat ugly.
   -->

   Let \f$I(n,\vec{x})\f$ be the index of point \f$\vec{x}\f$ in the
   n-dimensional Kuhn0 simplex.  The coordinates measure the position
   of the point in gridunits and thus are integer.

   \f[I(n,\vec{x})=\sum_{i=0}^{n-1}N(n-i,x_i-1)=\sum_{i=0}^{n-1}\left({n-i+x_i-1}\atop{n-i}\right)\f]

   Since the coordinates of a vertex within the Kuhn0 obey the relation
   \f$x_0\geq x_1\geq\ldots\geq x_{n-1}\f$, they cannot simply be
   swapped so the sum is somewhat ugly.

   @section Kuhn0SubelementIndexing Index of a subelement within a Kuhn0 simplex
   <!--======================================================================-->

   We don't know of a way to simply map a subelement of a Kuhn0 simplex
   to an index number.  Luckily, the iterator interface only requires
   that we be able to calculate the next subelement.

   Each subelement is a Kuhn (sub)simplex which triangulates a
   hypercube.  We need to remember the vertex which is the origin of
   that hypercube and the index of the permutation of that identifies
   the Kuhn subsimplex.  Now to get to the next subelement, we simply
   need to increment the permutation index, and if the overflows we
   reset it and increment the origin to the next vertex (we already
   know how to do that).

   Some subelements generated this way are outside the refined Kuhn0
   simplex, so we have to check for that, and skip them.

   @section PermutationIndexing Index of a permutation
   <!--============================================-->

   [NOTE: There may be some interesting stuff in
   http://en.wikipedia.org/wiki/Factoradic .  I was not aware of it
   while writing this code, however.]

   We need to index the n! permutations of the integers from 0 to n-1
   and a way to calculate the permutation if given the index.

   I'll discuss the permutation P, which operates on a vector
   \f$\vec{x}=(x_0,\ldots,x_{n-1})\f$.

   P can be made up of n transpositions, \f$P=T_0\cdots T_{n-1}\f$.
   Each transposition \f$T_i\f$ exchanges some arbitrary element
   \f$x_{t_i}\f$ with the element \f$x_i\f$, where \f$t_i\leq i\f$.  So
   we can totally describe \f$T_i\f$ by the integer \f$t_i\f$.  Thus we
   can describe P by the integer vector
   \f$\vec{t}=(t_0,\cdots,t_{n-1})\f$, where \f$0\leq t_i\leq i\f$.

   Now we need to encode the vector \f$\vec{t}\f$ into a single number.
   To do that we view \f$t_i\f$ as digit i of a number p written in a
   <em>base faculty notation</em>:

   \f[p=\sum_{i=1}^{n-1}i!t_i\f]

   This number p is unique for each possible permutation P so we could
   use this as index.  There is a problem though: we would like the
   identity permutation \f$\vec{x}=P\vec{x}\f$ to have index 0.  So we
   define the index I of the permutation slightly differently:

   \f[I=\sum_{i=1}^{n-1}i!(i-t_i)\f]

   I can easily calculate the \f$t_i\f$ from I:

   \f[i-t_i=(I/i!)\%(i+1)\f]
   ('/' is integer division and '%' calculates the remainder).

   @section KuhnToReference Mapping between some Kuhn and the reference simplex
   <!--=====================================================================-->

   @image html referencetokuhn0.png "Step 1 moves each point by its x2 value into x1 direction.  Step 2 moves each point by its new x1 value into x0 direction."

   The algorithm to transform a point
   \f$\vec{x}=(x_0,\ldots,x_{n-1})\f$ from the reference simplex of
   dimension n to the Kuhn0 simplex (as illustrated in the image) is as
   follows:
   - For each dimension d from n-2 down to 0:
    - \f$x_d:=x_d+x_{d+1}\f$.

   The reverse (from Kuhn0 to reference) is simple as well:
   - For each dimension d from 0 up to n-2:
    - \f$x_d:=x_d-x_{d+1}\f$.

   @par Arbitrary Kuhn simplices
   <!-------------------------->

   For arbitrary Kuhn simplices we have to take the permutation of that
   simplex into account.  So to map from the reference simplex of n
   dimensions to the Kuhn simplex with the permutation P (which is
   described by the vector \f$\vec{p}=P(0,\ldots,n-1)\f$) we do:
   - For each dimension d from n-2 down to 0:
    - \f$x_{p_d}:=x_{p_d}+x_{p_{d+1}}\f$.

   And or the reverse:
   - For each dimension d from 0 up to n-2:
    - \f$x_{p_d}:=x_{p_d}-x_{p_{d+1}}\f$.
 */

<<<<<<< HEAD
=======
#include <dune/common/array.hh>
>>>>>>> 9390bd74
#include <dune/common/fvector.hh>
#include <dune/common/misc.hh>

#include <dune/geometry/genericgeometry/geometry.hh>
#include <dune/geometry/genericgeometry/geometrytraits.hh>
#include <dune/geometry/genericgeometry/topologytypes.hh>
#include <dune/geometry/referenceelements.hh>

#include <dune/grid/common/geometry.hh>

#include "base.cc"

namespace Dune {

  namespace RefinementImp {

    /*! @brief This namespace contains the @ref Refinement
               implementation for simplices (triangles,
               tetrahedrons...)

       See @ref SimplexRefinement.
     */
    namespace Simplex {

      // //////////////////
      //
      //! @name Utilities
      //

      //@{

      /*! @brief Calculate n!

         Runtime is of order O(n).
       */
      inline int factorial(int n)
      {
        int prod = 1;
        for(int i = 1; i <= n; ++i)
          prod *= i;
        return prod;
      }

      /*! @brief calculate \f$\left({upper}\atop{lower}\right)\f$

         Runtime is of order O(min {lower, upper-lower})
       */
      inline int binomial(int upper, int lower)
      {
        if(lower > upper - lower)
          lower = upper - lower;
        if(lower < 0)
          return 0;
        int prod = 1;
        for(int i = upper - lower + 1; i <= upper; ++i)
          prod *= i;
        return prod / factorial(lower);
      }

      /*! @brief calculate the index of a given gridpoint within a
                 Kuhn0 simplex

         Runtime is of order O(dimension^2) (or better for dimension >
         the coordinates of the point)
       */
      template<int dimension>
      int pointIndex(const FieldVector<int, dimension> &point)
      {
        int index = 0;
        for(int i = 0; i < dimension; ++i)
          index += binomial(dimension-i + point[i]-1, dimension-i);
        return index;
      }

      /*! @brief Calculate permutation from it's index

         Runtime is of order O(n).
       */
      template<int n>
      FieldVector<int, n> getPermutation(int m)
      {
        FieldVector<int, n> perm;
        for(int i = 0; i < n; ++i)
          perm[i] = i;

        int base = 1;
        for(int i = 1; i <= n; ++i)
          base *= i;

        for(int i = n; i > 0; --i) {
          base /= i;
          int d = m / base;
          m %= base;
          int t = perm[i-1]; perm[i-1] = perm[i-1-d]; perm[i-1-d] = t;
        }
        return perm;
      }

#if 0
      Has to be checked
      // calculate the index of a permutation
      template<int n>
      int getPermIndex(const FieldVector<int, n>& test) // O(n^2)
      {
        int m = 0;
        FieldVector<int, n> perm;
        for(int i = 0; i < n; ++i)
          perm[i] = i;

        int base = 1;
        for(int i = 1; i <= n; ++i)
          base *= i;

        for(int i = n; i > 0; --i) {
          base /= i;
          int d;
          for(d = 0; d < i; ++d)
            if(test[i-1] == perm[i-1-d])
              break;
          m += d * base;
          int d = m / base;
          m %= base;
          perm[i-1-d] = perm[i-1];
        }
      }
#endif

      // map between the reference simplex and some arbitrary kuhn simplex (denoted by it's permutation)
      /*! @brief Map from the reference simplex to some Kuhn simplex

         @tparam dimension Dimension of the simplices
         @tparam CoordType    The C++ type of the coordinates

         Runtime is of order O(dimension)
       */
      template<int dimension, class CoordType>
      FieldVector<CoordType, dimension>
      referenceToKuhn( //! Point to map
        FieldVector<CoordType, dimension> point,
        //! Permutation of the Kuhn simplex to map to
        const FieldVector<int, dimension> &kuhn)
      {
        for(int i = dimension - 1; i > 0; --i)
          point[kuhn[i-1]] += point[kuhn[i]];
        return point;
      }

      /*! @brief Map from some Kuhn simplex to the reference simplex

         @tparam dimension Dimension of the simplices
         @tparam CoordType    The C++ type of the coordinates

         Runtime is of order O(dimension)
       */
      template<int dimension, class CoordType>
      FieldVector<CoordType, dimension>
      kuhnToReference( //! Point to map
        FieldVector<CoordType, dimension> point,
        //! Permutation of the Kuhn simplex to map from
        const FieldVector<int, dimension> &kuhn)
      {
        for(int i = 0; i < dimension - 1; ++i)
          point[kuhn[i]] -= point[kuhn[i+1]];
        return point;
      }


      //@} <!-- Group utilities -->

      // /////////////////////////////////////////
      //
      // refinement implementation for simplices
      //

      template<int dimension_, class CoordType>
      class RefinementImp
      {
      public:
        enum { dimension = dimension_ };
        // to make Dune::Geometry work:
        struct GridFamily;
        typedef CoordType ctype;
        enum { dimensionworld = dimension };

        template<int codimension>
        struct Codim;
        typedef typename Codim<dimension>::SubEntityIterator VertexIterator;
        typedef FieldVector<CoordType, dimension> CoordVector;
        typedef typename Codim<0>::SubEntityIterator ElementIterator;
        typedef FieldVector<int, dimension+1> IndexVector;

        static int nVertices(int level);
        static VertexIterator vBegin(int level);
        static VertexIterator vEnd(int level);

        static int nElements(int level);
        static ElementIterator eBegin(int level);
        static ElementIterator eEnd(int level);
      };

      template<int dimension, class CoordType>
      template<int codimension>
      struct RefinementImp<dimension, CoordType>::Codim
      {
        class SubEntityIterator;
        typedef Dune::Geometry<dimension-codimension, dimension,
            RefinementImp<dimension, CoordType>,
            GenericGeometry::Geometry> Geometry;
      };

      template<int dimension, class CoordType>
      int
      RefinementImp<dimension, CoordType>::
      nVertices(int level)
      {
        return binomial(dimension + (1 << level), dimension);
      }

      template<int dimension, class CoordType>
      typename RefinementImp<dimension, CoordType>::VertexIterator
      RefinementImp<dimension, CoordType>::
      vBegin(int level)
      {
        return VertexIterator(level);
      }

      template<int dimension, class CoordType>
      typename RefinementImp<dimension, CoordType>::VertexIterator
      RefinementImp<dimension, CoordType>::
      vEnd(int level)
      {
        return VertexIterator(level, true);
      }

      template<int dimension, class CoordType>
      int
      RefinementImp<dimension, CoordType>::
      nElements(int level)
      {
        return 1 << (level * dimension);
      }

      template<int dimension, class CoordType>
      typename RefinementImp<dimension, CoordType>::ElementIterator
      RefinementImp<dimension, CoordType>::
      eBegin(int level)
      {
        return ElementIterator(level);
      }

      template<int dimension, class CoordType>
      typename RefinementImp<dimension, CoordType>::ElementIterator
      RefinementImp<dimension, CoordType>::
      eEnd(int level)
      {
        return ElementIterator(level, true);
      }

      // //////////////
      //
      // The iterator
      //

      template<int dimension, class CoordType, int codimension>
      class RefinementIteratorSpecial;

      // vertices

      template<int dimension, class CoordType>
      class RefinementIteratorSpecial<dimension, CoordType, dimension>
      {
      public:
        typedef RefinementImp<dimension, CoordType> Refinement;
        typedef typename Refinement::CoordVector CoordVector;
        typedef RefinementIteratorSpecial<dimension, CoordType, dimension> This;

        RefinementIteratorSpecial(int level, bool end = false);

        void increment();
        bool equals(const This &other) const;

        CoordVector coords() const;
        int index() const;
      protected:
        typedef FieldVector<int, dimension> Vertex;

        int size;
        Vertex vertex;
      };

      template<int dimension, class CoordType>
      RefinementIteratorSpecial<dimension, CoordType, dimension>::
      RefinementIteratorSpecial(int level, bool end)
        : size(1<<level)
      {
        if(end)
          vertex[0] = size + 1;
        else
          vertex[0] = 0;
        for(int i = 1; i < dimension; ++ i)
          vertex[i] = 0;
      }

      template<int dimension, class CoordType>
      void
      RefinementIteratorSpecial<dimension, CoordType, dimension>::
      increment()
      {
        assert(vertex[0] <= size);
        for(int i = dimension - 1; i >= 0; --i) {
          ++vertex[i];
          if(i == 0 || vertex[i] <= vertex[i-1])
            break;
          else
            vertex[i] = 0;
        }
      }

      template<int dimension, class CoordType>
      bool
      RefinementIteratorSpecial<dimension, CoordType, dimension>::
      equals(const This &other) const
      {
        return size == other.size && vertex == other.vertex;
      }

      template<int dimension, class CoordType>
      typename RefinementIteratorSpecial<dimension, CoordType, dimension>::CoordVector
      RefinementIteratorSpecial<dimension, CoordType, dimension>::
      coords() const
      {
        Vertex ref = kuhnToReference(vertex, getPermutation<dimension>(0));

        CoordVector coords;
        for(int i = 0; i < dimension; ++i)
          coords[i] = CoordType(ref[i]) / size;
        return coords;
      }

      template<int dimension, class CoordType>
      int
      RefinementIteratorSpecial<dimension, CoordType, dimension>::
      index() const
      {
        return pointIndex(vertex);
      }

      // elements

      template<int dimension, class CoordType>
      class RefinementIteratorSpecial<dimension, CoordType, 0>
      {
      public:
        typedef RefinementImp<dimension, CoordType> Refinement;
        typedef typename Refinement::IndexVector IndexVector;
        typedef typename Refinement::CoordVector CoordVector;
        typedef typename Refinement::template Codim<0>::Geometry Geometry;
        typedef RefinementIteratorSpecial<dimension, CoordType, 0> This;

        RefinementIteratorSpecial(int level, bool end = false);

        void increment();
        bool equals(const This &other) const;

        IndexVector vertexIndices() const;
        int index() const;
        CoordVector coords() const;
        Geometry geometry () const;
      protected:
        typedef FieldVector<int, dimension> Vertex;
        enum { nKuhnSimplices = Factorial<dimension>::factorial };

        Vertex origin;
        int kuhnIndex;
        int size;
        int index_;
      };

      template<int dimension, class CoordType>
      RefinementIteratorSpecial<dimension, CoordType, 0>::
      RefinementIteratorSpecial(int level, bool end)
        : kuhnIndex(0), size(1<<level), index_(0)
      {
        for(int i = 0; i < dimension; ++i)
          origin[i] = 0;
        if(end) {
          index_ = Refinement::nElements(level);
          origin[0] = size;
        }
      }

      template<int dimension, class CoordType>
      void
      RefinementIteratorSpecial<dimension, CoordType, 0>::
      increment()
      {
        assert(origin[0] < size);

        ++index_;

        while(1) {
          ++kuhnIndex;
          if(kuhnIndex == nKuhnSimplices) {
            kuhnIndex = 0;
            // increment origin
            for(int i = dimension - 1; i >= 0; --i) {
              ++origin[i];
              if(i == 0 || origin[i] <= origin[i-1])
                break;
              else
                origin[i] = 0;
            }
          }

          // test whether the current simplex has any corner outside the kuhn0 simplex
          FieldVector<int, dimension> perm = getPermutation<dimension>(kuhnIndex);
          Vertex corner = origin;
          bool outside = false;
          for(int i = 0; i < dimension; ++i) {
            // next corner
            ++corner[perm[i]];
            if(perm[i] > 0)
              if(corner[perm[i]] > corner[perm[i]-1]) {
                outside = true;
                break;
              }
          }
          if(!outside)
            return;
        }
      }

      template<int dimension, class CoordType>
      bool
      RefinementIteratorSpecial<dimension, CoordType, 0>::
      equals(const This &other) const
      {
        return size == other.size && index_ == other.index_;
      }

      template<int dimension, class CoordType>
      typename RefinementIteratorSpecial<dimension, CoordType, 0>::IndexVector
      RefinementIteratorSpecial<dimension, CoordType, 0>::
      vertexIndices() const
      {
        IndexVector indices;
        FieldVector<int, dimension> perm = getPermutation<dimension>(kuhnIndex);
        Vertex vertex = origin;
        indices[0] = pointIndex(vertex);
        for(int i = 0; i < dimension; ++i) {
          ++vertex[perm[i]];
          indices[i+1] = pointIndex(vertex);
        }
        if (kuhnIndex%2 == 1)
          for(int i = 0; i < (dimension+1)/2; ++i) {
            int t = indices[i];
            indices[i] = indices[dimension-i];
            indices[dimension-i] = t;
          }
        return indices;
      }

      template<int dimension, class CoordType>
      int
      RefinementIteratorSpecial<dimension, CoordType, 0>::
      index() const
      {
        return index_;
      }

      template<int dimension, class CoordType>
      typename RefinementIteratorSpecial<dimension, CoordType, 0>::CoordVector
      RefinementIteratorSpecial<dimension, CoordType, 0>::
      coords() const
      {
        return geometry()
               .global(GenericReferenceElements<CoordType, dimension>
                       ::simplex().position(0,0));
      }

      template<int dimension, class CoordType>
      typename RefinementIteratorSpecial<dimension, CoordType, 0>::Geometry
      RefinementIteratorSpecial<dimension, CoordType, 0>::geometry () const
      {
        Dune::array<CoordVector, dimension+1> corners;
        CoordVector v;
        const GenericReferenceElement<CoordType, dimension> &refelem =
          GenericReferenceElements<CoordType, dimension>::simplex();
        for(int i = 0; i <= dimension; ++i) {
          v = referenceToKuhn(refelem.position(i, dimension),
                              getPermutation<dimension>(kuhnIndex));
          v += origin;
          v /= size;
          corners[i] = kuhnToReference(v, getPermutation<dimension>(0));
        }
        return Geometry(GenericGeometry::Geometry
                        <dimension, dimension, Refinement>
                          (refelem.type(), corners));
      }

      // common

      template<int dimension, class CoordType>
      template<int codimension>
      class RefinementImp<dimension, CoordType>::Codim<codimension>::SubEntityIterator
        : public ForwardIteratorFacade<typename RefinementImp<dimension, CoordType>::template Codim<codimension>::SubEntityIterator, int>,
          public RefinementIteratorSpecial<dimension, CoordType, codimension>
      {
      public:
        typedef RefinementImp<dimension, CoordType> Refinement;

        SubEntityIterator(int level, bool end = false);
      };

#ifndef DOXYGEN

      template<int dimension, class CoordType>
      template<int codimension>
      RefinementImp<dimension, CoordType>::Codim<codimension>::SubEntityIterator::
      SubEntityIterator(int level, bool end)
        : RefinementIteratorSpecial<dimension, CoordType, codimension>(level, end)
      {}

#endif

    } // namespace Simplex

  } // namespace RefinementImp

  namespace GenericGeometry {

    template< int dimension, class CoordType >
    struct GlobalGeometryTraits
    < RefinementImp::Simplex::RefinementImp<dimension, CoordType> > :
      public DefaultGeometryTraits<CoordType, dimension, dimension>
    {
      //   hybrid   [ true if Codim 0 is hybrid ]
      static const bool hybrid = false;
      //   topologyId [ for Codim 0, needed for (hybrid=false) ]
      static const unsigned topologyId =
        SimplexTopology< dimension >::type::id;
    };

  } // namespace GenericGeometry

  namespace FacadeOptions {

    template<int dimension, class CoordType>
    struct StoreGeometryReference
    < dimension, dimension,
        RefinementImp::Simplex::RefinementImp<dimension, CoordType>,
        GenericGeometry::Geometry>
    {
      //! Whether to store by reference or by reference.
      static const bool v = false;
    };

  } // namespace FacadeOptions

  namespace RefinementImp {
<<<<<<< HEAD
    namespace Simplex {

      template<int mydimension, class GridImp>
      class ReferenceGeometryInstance;

      template<int mydimension, int coorddimension, class GridImp>
      class Geometry : public GeometryDefaultImplementation<mydimension, coorddimension, GridImp, Geometry>
      {
        typedef typename GridImp::ctype ct;
        typedef Dune::Geometry<mydimension, mydimension, GridImp, Simplex::Geometry> ReferenceGeometry;
      public:
        GeometryType type() const
        { return GeometryType(GeometryType::simplex, mydimension); }

        int corners() const
        { return mydimension + 1; }

        const FieldVector<ct, coorddimension>& operator[] (int i) const
        { return corner(i); }

        const FieldVector<ct, coorddimension>& corner (int i) const
        {
          if(!builtCoords) {
            const GenericReferenceElement<ct,mydimension> &refelem =
              GenericReferenceElements<ct,mydimension>::simplex();
            for(int i = 0; i < corners(); ++i)
              coords[i] = global(refelem.position(i,mydimension));
            builtCoords = true;
          }
          return coords[i];
        }

        /** \brief Simplex elements are always affine */
        bool affine() const
        {
          return true;
        }

        static const ReferenceGeometry& refelem()
        { return ReferenceGeometryInstance<mydimension, GridImp>::instance(); }

        FieldVector<ct, coorddimension> global(const FieldVector<ct, mydimension>& local) const
        {
          FieldVector<ct, mydimension> v = referenceToKuhn(local, getPermutation<mydimension>(kuhnIndex));
          for(int i = 0; i < mydimension; ++i)
            v[i] += origin[i];
          v /= (1<<level);
          return kuhnToReference(v, getPermutation<mydimension>(0));
        }

        FieldVector<ct, mydimension> local(const FieldVector<ct, coorddimension>& global) const
        {
          FieldVector<ct, mydimension> v = referenceToKuhn(global, getPermutation<mydimension>(0));
          v *= (1<<level);
          v -= origin;
          return kuhnToReference(v, getPermutation<mydimension>(kuhnIndex));
        }

        bool checkInside (const FieldVector<ct, mydimension>& local) const
        DUNE_DEPRECATED_MSG("Use the checkInside method on the reference element instead!")
        {
          for(int i = 0; i < mydimension; ++i)
            if(local[i] < 0)
              return false;

          ct sum = 0;
          for(int i = 0; i < mydimension; ++i)
            sum += local[i];
          return sum <= 1;
        }

        ct integrationElement(const FieldVector<ct, mydimension>& local) const
        {
          return ct(1) / RefinementImp<mydimension, ct>::nElements(level);
        }

        const FieldMatrix<ct, mydimension, mydimension>& jacobianInverse(const FieldVector<ct, mydimension>& local) const
        {
          if(!builtJinv) {
            jacobianInverseTransposed(local);

            // transpose the matrix
            for(int i = 0; i < mydimension; ++i)
              for(int j = 0; j < mydimension; ++j)
                Jinv[i][j] = jInvTransp[j][i];

            builtJinv = true;
          }

          return Jinv;
        }

        const FieldMatrix<ct, mydimension, mydimension>& jacobianInverseTransposed(const FieldVector<ct, mydimension>& local) const
        {
          if(!builtJInvTransp) {
            // create unit vectors
            jInvTransp = 0;
            for(int i = 0; i < mydimension; ++i)
              jInvTransp[i][i] = 1;
            // transform them into local coordinates
            for(int i = 0; i < mydimension; ++i)
              jInvTransp[i] = kuhnToReference
                                (referenceToKuhn(jInvTransp[i],
                                                 getPermutation<mydimension>(0)),
                                getPermutation<mydimension>(kuhnIndex));
            // scale by the inverse size of the element
            jInvTransp *= ct(1<<level);

            builtJInvTransp = true;
          }

          return jInvTransp;
        }

        /** \brief Compute transpose of the Jacobian matrix
         * \todo This implementation is ridiculously bad.  We first compute
         * JacobianInverseTransposed by just calling that method, then we
         * invert it.  Rationale: apparently nobody is using
         * it currently, anyway, and I intend to replace all this by BasicGeometry later.
         */
        const FieldMatrix<ct, mydimension, mydimension>& jacobianTransposed(const FieldVector<ct, mydimension>& local) const
        {
          if(!builtJTransp) {
            jTransp = jacobianInverseTransposed(local);
            jTransp.invert();

            builtJTransp = true;
          }

          return jTransp;
        }


        Geometry(int level_)
          : coords(), builtCoords(false), Jinv(), builtJinv(false),
            builtJTransp(false), builtJInvTransp(false),
            level(level_), kuhnIndex(0), origin()
        {
          dune_static_assert(mydimension == coorddimension, "mydimension != coorddimension");
        }

        void make(const FieldVector<int, coorddimension> &origin_, int kuhnIndex_)
        {
          origin = origin_;
          kuhnIndex = kuhnIndex_;
          builtCoords = false;
          builtJinv = false;
          builtJTransp = false;
          builtJInvTransp = false;
        }
      private:
        mutable FieldVector<FieldVector<ct, coorddimension>, mydimension+1> coords;
        mutable bool builtCoords;
        mutable FieldMatrix<ct, mydimension, mydimension> Jinv;
        mutable FieldMatrix<ct, mydimension, mydimension> jTransp;
        mutable FieldMatrix<ct, mydimension, mydimension> jInvTransp;
        mutable bool builtJinv;
        mutable bool builtJTransp;
        mutable bool builtJInvTransp;
        int level;
        int kuhnIndex;
        FieldVector<int, coorddimension> origin;
      };

      template<int mydimension, class GridImp>
      class ReferenceGeometryInstance
      {
        typedef Dune::Geometry<mydimension, mydimension, GridImp, Geometry> ReferenceGeometry;
      public:
        static ReferenceGeometry &instance()
        {
          if(instance_ == 0)
            instance = new ReferenceGeometry(Geometry<mydimension, mydimension, GridImp>(0));
          return *instance;
        }
      private:
        static ReferenceGeometry *instance_;
      };
      template<int mydimension, class GridImp>
      Dune::Geometry<mydimension, mydimension, GridImp, Geometry> *ReferenceGeometryInstance<mydimension, GridImp>::instance_ = 0;

    } // namespace Simplex
=======
>>>>>>> 9390bd74

    // ///////////////////////
    //
    // The refinement traits
    //

#ifndef DOXYGEN
    template<unsigned topologyId, class CoordType, unsigned coerceToId,
        int dim>
    struct Traits<
        topologyId, CoordType, coerceToId, dim,
        typename enable_if<
            ((GenericGeometry::SimplexTopology<dim>::type::id >> 1) ==
             (topologyId >> 1) &&
             (GenericGeometry::SimplexTopology<dim>::type::id >> 1) ==
             (coerceToId >> 1)
            )>::type
        >
    {
      typedef Simplex::RefinementImp<dim, CoordType> Imp;
    };
#endif


  } // namespace RefinementImp

} // namespace Dune

#endif //DUNE_GRID_COMMON_REFINEMENT_SIMPLEX_CC<|MERGE_RESOLUTION|>--- conflicted
+++ resolved
@@ -249,10 +249,7 @@
     - \f$x_{p_d}:=x_{p_d}-x_{p_{d+1}}\f$.
  */
 
-<<<<<<< HEAD
-=======
 #include <dune/common/array.hh>
->>>>>>> 9390bd74
 #include <dune/common/fvector.hh>
 #include <dune/common/misc.hh>
 
@@ -813,191 +810,6 @@
   } // namespace FacadeOptions
 
   namespace RefinementImp {
-<<<<<<< HEAD
-    namespace Simplex {
-
-      template<int mydimension, class GridImp>
-      class ReferenceGeometryInstance;
-
-      template<int mydimension, int coorddimension, class GridImp>
-      class Geometry : public GeometryDefaultImplementation<mydimension, coorddimension, GridImp, Geometry>
-      {
-        typedef typename GridImp::ctype ct;
-        typedef Dune::Geometry<mydimension, mydimension, GridImp, Simplex::Geometry> ReferenceGeometry;
-      public:
-        GeometryType type() const
-        { return GeometryType(GeometryType::simplex, mydimension); }
-
-        int corners() const
-        { return mydimension + 1; }
-
-        const FieldVector<ct, coorddimension>& operator[] (int i) const
-        { return corner(i); }
-
-        const FieldVector<ct, coorddimension>& corner (int i) const
-        {
-          if(!builtCoords) {
-            const GenericReferenceElement<ct,mydimension> &refelem =
-              GenericReferenceElements<ct,mydimension>::simplex();
-            for(int i = 0; i < corners(); ++i)
-              coords[i] = global(refelem.position(i,mydimension));
-            builtCoords = true;
-          }
-          return coords[i];
-        }
-
-        /** \brief Simplex elements are always affine */
-        bool affine() const
-        {
-          return true;
-        }
-
-        static const ReferenceGeometry& refelem()
-        { return ReferenceGeometryInstance<mydimension, GridImp>::instance(); }
-
-        FieldVector<ct, coorddimension> global(const FieldVector<ct, mydimension>& local) const
-        {
-          FieldVector<ct, mydimension> v = referenceToKuhn(local, getPermutation<mydimension>(kuhnIndex));
-          for(int i = 0; i < mydimension; ++i)
-            v[i] += origin[i];
-          v /= (1<<level);
-          return kuhnToReference(v, getPermutation<mydimension>(0));
-        }
-
-        FieldVector<ct, mydimension> local(const FieldVector<ct, coorddimension>& global) const
-        {
-          FieldVector<ct, mydimension> v = referenceToKuhn(global, getPermutation<mydimension>(0));
-          v *= (1<<level);
-          v -= origin;
-          return kuhnToReference(v, getPermutation<mydimension>(kuhnIndex));
-        }
-
-        bool checkInside (const FieldVector<ct, mydimension>& local) const
-        DUNE_DEPRECATED_MSG("Use the checkInside method on the reference element instead!")
-        {
-          for(int i = 0; i < mydimension; ++i)
-            if(local[i] < 0)
-              return false;
-
-          ct sum = 0;
-          for(int i = 0; i < mydimension; ++i)
-            sum += local[i];
-          return sum <= 1;
-        }
-
-        ct integrationElement(const FieldVector<ct, mydimension>& local) const
-        {
-          return ct(1) / RefinementImp<mydimension, ct>::nElements(level);
-        }
-
-        const FieldMatrix<ct, mydimension, mydimension>& jacobianInverse(const FieldVector<ct, mydimension>& local) const
-        {
-          if(!builtJinv) {
-            jacobianInverseTransposed(local);
-
-            // transpose the matrix
-            for(int i = 0; i < mydimension; ++i)
-              for(int j = 0; j < mydimension; ++j)
-                Jinv[i][j] = jInvTransp[j][i];
-
-            builtJinv = true;
-          }
-
-          return Jinv;
-        }
-
-        const FieldMatrix<ct, mydimension, mydimension>& jacobianInverseTransposed(const FieldVector<ct, mydimension>& local) const
-        {
-          if(!builtJInvTransp) {
-            // create unit vectors
-            jInvTransp = 0;
-            for(int i = 0; i < mydimension; ++i)
-              jInvTransp[i][i] = 1;
-            // transform them into local coordinates
-            for(int i = 0; i < mydimension; ++i)
-              jInvTransp[i] = kuhnToReference
-                                (referenceToKuhn(jInvTransp[i],
-                                                 getPermutation<mydimension>(0)),
-                                getPermutation<mydimension>(kuhnIndex));
-            // scale by the inverse size of the element
-            jInvTransp *= ct(1<<level);
-
-            builtJInvTransp = true;
-          }
-
-          return jInvTransp;
-        }
-
-        /** \brief Compute transpose of the Jacobian matrix
-         * \todo This implementation is ridiculously bad.  We first compute
-         * JacobianInverseTransposed by just calling that method, then we
-         * invert it.  Rationale: apparently nobody is using
-         * it currently, anyway, and I intend to replace all this by BasicGeometry later.
-         */
-        const FieldMatrix<ct, mydimension, mydimension>& jacobianTransposed(const FieldVector<ct, mydimension>& local) const
-        {
-          if(!builtJTransp) {
-            jTransp = jacobianInverseTransposed(local);
-            jTransp.invert();
-
-            builtJTransp = true;
-          }
-
-          return jTransp;
-        }
-
-
-        Geometry(int level_)
-          : coords(), builtCoords(false), Jinv(), builtJinv(false),
-            builtJTransp(false), builtJInvTransp(false),
-            level(level_), kuhnIndex(0), origin()
-        {
-          dune_static_assert(mydimension == coorddimension, "mydimension != coorddimension");
-        }
-
-        void make(const FieldVector<int, coorddimension> &origin_, int kuhnIndex_)
-        {
-          origin = origin_;
-          kuhnIndex = kuhnIndex_;
-          builtCoords = false;
-          builtJinv = false;
-          builtJTransp = false;
-          builtJInvTransp = false;
-        }
-      private:
-        mutable FieldVector<FieldVector<ct, coorddimension>, mydimension+1> coords;
-        mutable bool builtCoords;
-        mutable FieldMatrix<ct, mydimension, mydimension> Jinv;
-        mutable FieldMatrix<ct, mydimension, mydimension> jTransp;
-        mutable FieldMatrix<ct, mydimension, mydimension> jInvTransp;
-        mutable bool builtJinv;
-        mutable bool builtJTransp;
-        mutable bool builtJInvTransp;
-        int level;
-        int kuhnIndex;
-        FieldVector<int, coorddimension> origin;
-      };
-
-      template<int mydimension, class GridImp>
-      class ReferenceGeometryInstance
-      {
-        typedef Dune::Geometry<mydimension, mydimension, GridImp, Geometry> ReferenceGeometry;
-      public:
-        static ReferenceGeometry &instance()
-        {
-          if(instance_ == 0)
-            instance = new ReferenceGeometry(Geometry<mydimension, mydimension, GridImp>(0));
-          return *instance;
-        }
-      private:
-        static ReferenceGeometry *instance_;
-      };
-      template<int mydimension, class GridImp>
-      Dune::Geometry<mydimension, mydimension, GridImp, Geometry> *ReferenceGeometryInstance<mydimension, GridImp>::instance_ = 0;
-
-    } // namespace Simplex
-=======
->>>>>>> 9390bd74
 
     // ///////////////////////
     //
