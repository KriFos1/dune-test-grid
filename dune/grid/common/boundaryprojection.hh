// -*- tab-width: 4; indent-tabs-mode: nil; c-basic-offset: 2 -*-
// vi: set et ts=4 sw=2 sts=2:
#ifndef DUNE_BOUNDARYPROJECTION_HH
#define DUNE_BOUNDARYPROJECTION_HH

//- system includes
#include <cmath>

//- Dune includes
#include <dune/common/fvector.hh>
#include <dune/common/shared_ptr.hh>

<<<<<<< HEAD
#include <dune/geometry/genericgeometry/hybridmappingfactory.hh>
#include <dune/geometry/genericgeometry/geometrytraits.hh>
=======
#include <dune/geometry/multilineargeometry.hh>
>>>>>>> 4eda10cc

#include <dune/grid/common/boundarysegment.hh>

namespace Dune
{

  /** \brief Interface class for vertex projection at the boundary.
   */
  template <int dimworld>
  struct DuneBoundaryProjection
  {
    //! \brief type of coordinate vector
    typedef FieldVector< double, dimworld> CoordinateType;
    //! \brief destructor
    virtual ~DuneBoundaryProjection() {}

    //! \brief projection operator projection a global coordinate
    virtual CoordinateType operator() (const CoordinateType& global) const = 0;
  };

  template < int dimworld >
  class BoundaryProjectionWrapper
    : public DuneBoundaryProjection< dimworld >
  {
  protected:
    typedef DuneBoundaryProjection< dimworld > BaseType;
    const BaseType& proj_;
  public:
    //! \brief type of coordinate vector
    typedef typename BaseType :: CoordinateType CoordinateType;

    // constructor taking other projection
    BoundaryProjectionWrapper( const BaseType& proje )
      : proj_( proje )
    {}

    //! destructor
    ~BoundaryProjectionWrapper () {}

    //! \brief projection operator projection a global coordinate
    CoordinateType operator() (const CoordinateType& global) const
    {
      return proj_( global );
    }
  };

  // BoundarySegmentWrapper
  // ----------------------

  /** \tparam dim Dimension of the grid */
  template< int dim, int dimworld >
  class BoundarySegmentWrapper
    : public DuneBoundaryProjection< dimworld >
  {
    typedef DuneBoundaryProjection< dimworld > Base;

<<<<<<< HEAD
    typedef GenericGeometry::DefaultGeometryTraits< double, dim-1, dimworld > GeometryTraits;
    typedef GenericGeometry::VirtualMappingFactory< dim-1, GeometryTraits > FaceMappingFactory;
    typedef typename FaceMappingFactory::Mapping FaceMapping;
=======
    typedef MultiLinearGeometry<typename Base::CoordinateType::value_type,dim-1,dimworld> FaceMapping;
>>>>>>> 4eda10cc

  public:
    typedef typename Base::CoordinateType CoordinateType;
    typedef Dune::BoundarySegment< dim, dimworld > BoundarySegment;

    /** constructor
     *
     *  \param[in]  type             geometry type of the boundary face
     *  \param[in]  vertices         vertices of the boundary face
     *  \param[in]  boundarySegment  geometric realization of the shaped boundary
     *
     *  \note The BoundarySegmentWrapper takes control of the boundary segment.
     */
    BoundarySegmentWrapper ( const GeometryType &type,
                             const std::vector< CoordinateType > &vertices,
                             const shared_ptr< BoundarySegment > &boundarySegment )
<<<<<<< HEAD
      : faceMapping_( createFaceMapping( type, vertices ) ),
=======
      : faceMapping_( FaceMapping( type, vertices ) ),
>>>>>>> 4eda10cc
        boundarySegment_( boundarySegment )
    {}

    CoordinateType operator() ( const CoordinateType &global ) const
    {
      return boundarySegment() ( faceMapping_.local( global ) );
    }

    const BoundarySegment &boundarySegment () const
    {
      return *boundarySegment_;
    }

  private:
<<<<<<< HEAD
    FaceMapping *createFaceMapping ( const GeometryType &type, const std::vector< CoordinateType > &vertices )
    {
      const std::size_t faceMappingSize = FaceMappingFactory::mappingSize( type.id() );
      return FaceMappingFactory::construct( type.id(), vertices, operator new( faceMappingSize ) );
    }

    shared_ptr< FaceMapping > faceMapping_;
=======
    FaceMapping faceMapping_;
>>>>>>> 4eda10cc
    const shared_ptr< BoundarySegment > boundarySegment_;
  };



  //////////////////////////////////////////////////////////////////////
  //
  // Example of boundary projection projection to a circle
  //
  //////////////////////////////////////////////////////////////////////
  template <int dimworld>
  struct CircleBoundaryProjection : public DuneBoundaryProjection< dimworld >
  {
    //! \brief type of coordinate vector
    typedef FieldVector< double, dimworld> CoordinateType;

    //! constructor taking radius of circle (default = sqrt( dimworld ) )
    CircleBoundaryProjection(const double radius = std::sqrt( (double)dimworld ))
      : radius_( radius ) {}

    //! \brief destructor
    virtual ~CircleBoundaryProjection() {}

    //! \brief projection operator projection a global coordinate
    virtual CoordinateType operator() (const CoordinateType& global) const
    {
      CoordinateType prj( global );
      // get adjustment factor
      const double factor = radius_  / global.two_norm();
      // adjust
      prj *= factor;
      return prj;
    }

  protected:
    //! radius of circ
    const double radius_;
  };

} // end namespace

#endif // #ifndef DUNE_BOUNDARYPROJECTION_HH<|MERGE_RESOLUTION|>--- conflicted
+++ resolved
@@ -10,12 +10,7 @@
 #include <dune/common/fvector.hh>
 #include <dune/common/shared_ptr.hh>
 
-<<<<<<< HEAD
-#include <dune/geometry/genericgeometry/hybridmappingfactory.hh>
-#include <dune/geometry/genericgeometry/geometrytraits.hh>
-=======
 #include <dune/geometry/multilineargeometry.hh>
->>>>>>> 4eda10cc
 
 #include <dune/grid/common/boundarysegment.hh>
 
@@ -72,13 +67,7 @@
   {
     typedef DuneBoundaryProjection< dimworld > Base;
 
-<<<<<<< HEAD
-    typedef GenericGeometry::DefaultGeometryTraits< double, dim-1, dimworld > GeometryTraits;
-    typedef GenericGeometry::VirtualMappingFactory< dim-1, GeometryTraits > FaceMappingFactory;
-    typedef typename FaceMappingFactory::Mapping FaceMapping;
-=======
-    typedef MultiLinearGeometry<typename Base::CoordinateType::value_type,dim-1,dimworld> FaceMapping;
->>>>>>> 4eda10cc
+    typedef MultiLinearGeometry< typename Base::CoordinateType::value_type, dim-1, dimworld > FaceMapping;
 
   public:
     typedef typename Base::CoordinateType CoordinateType;
@@ -95,11 +84,7 @@
     BoundarySegmentWrapper ( const GeometryType &type,
                              const std::vector< CoordinateType > &vertices,
                              const shared_ptr< BoundarySegment > &boundarySegment )
-<<<<<<< HEAD
-      : faceMapping_( createFaceMapping( type, vertices ) ),
-=======
       : faceMapping_( FaceMapping( type, vertices ) ),
->>>>>>> 4eda10cc
         boundarySegment_( boundarySegment )
     {}
 
@@ -114,17 +99,7 @@
     }
 
   private:
-<<<<<<< HEAD
-    FaceMapping *createFaceMapping ( const GeometryType &type, const std::vector< CoordinateType > &vertices )
-    {
-      const std::size_t faceMappingSize = FaceMappingFactory::mappingSize( type.id() );
-      return FaceMappingFactory::construct( type.id(), vertices, operator new( faceMappingSize ) );
-    }
-
-    shared_ptr< FaceMapping > faceMapping_;
-=======
     FaceMapping faceMapping_;
->>>>>>> 4eda10cc
     const shared_ptr< BoundarySegment > boundarySegment_;
   };
 
