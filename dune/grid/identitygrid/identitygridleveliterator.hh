// -*- tab-width: 4; indent-tabs-mode: nil; c-basic-offset: 2 -*-
// vi: set et ts=4 sw=2 sts=2:
#ifndef DUNE_IDENTITYGRIDLEVELITERATOR_HH
#define DUNE_IDENTITYGRIDLEVELITERATOR_HH

#include "identitygridentitypointer.hh"

/** \file
 * \brief The IdentityGridLevelIterator class and its specializations
 */

namespace Dune {




  //**********************************************************************
  //
  // --IdentityGridLevelIterator
  /** \brief Iterator over all entities of a given codimension and level of a grid.
   * \ingroup IdentityGrid
   */
  template<int codim, PartitionIteratorType pitype, class GridImp>
  class IdentityGridLevelIterator :
    public Dune::IdentityGridEntityPointer<codim,GridImp,typename GridImp::HostGridType::Traits::template Codim<codim>::template Partition<pitype>::LevelIterator>
  {

    typedef typename GridImp::HostGridType::Traits::template Codim<codim>::template Partition<pitype>::LevelIterator HostGridLevelIterator;
    typedef Dune::IdentityGridEntityPointer<codim,GridImp,HostGridLevelIterator> Base;

  public:

    //! Constructor
    explicit IdentityGridLevelIterator(const GridImp* identityGrid, int level)
<<<<<<< HEAD
      : IdentityGridEntityPointer<codim,GridImp>(
          identityGrid, identityGrid->hostgrid_->levelGridView(level).template begin<codim>()),
        hostGridLevelIterator_(
          identityGrid->hostgrid_->levelGridView(level).template begin<codim>())
    {
      this->virtualEntity_.setToTarget(hostGridLevelIterator_);
    }
=======
      : Base(identityGrid, identityGrid->hostgrid_->levelGridView(level).template begin<codim,pitype>())
    {}
>>>>>>> ebb76680


    /** \brief Constructor which create the end iterator
        \param endDummy      Here only to distinguish it from the other constructor
        \param identityGrid  pointer to IdentityGrid instance
        \param level         grid level on which the iterator shall be created
     */
    explicit IdentityGridLevelIterator(const GridImp* identityGrid, int level, bool endDummy)
<<<<<<< HEAD
      :
        IdentityGridEntityPointer<codim,GridImp>(
          identityGrid, identityGrid->hostgrid_->levelGridView(level).template end<codim>()),
        hostGridLevelIterator_(
          identityGrid->hostgrid_->levelGridView(level).template end<codim>())
=======
      : Base(identityGrid, identityGrid->hostgrid_->levelGridView(level).template end<codim,pitype>())
>>>>>>> ebb76680
    {}


    //! prefix increment
    void increment() {
      ++this->hostEntityPointer_;
    }

  };


}  // namespace Dune

#endif<|MERGE_RESOLUTION|>--- conflicted
+++ resolved
@@ -32,18 +32,8 @@
 
     //! Constructor
     explicit IdentityGridLevelIterator(const GridImp* identityGrid, int level)
-<<<<<<< HEAD
-      : IdentityGridEntityPointer<codim,GridImp>(
-          identityGrid, identityGrid->hostgrid_->levelGridView(level).template begin<codim>()),
-        hostGridLevelIterator_(
-          identityGrid->hostgrid_->levelGridView(level).template begin<codim>())
-    {
-      this->virtualEntity_.setToTarget(hostGridLevelIterator_);
-    }
-=======
       : Base(identityGrid, identityGrid->hostgrid_->levelGridView(level).template begin<codim,pitype>())
     {}
->>>>>>> ebb76680
 
 
     /** \brief Constructor which create the end iterator
@@ -52,15 +42,7 @@
         \param level         grid level on which the iterator shall be created
      */
     explicit IdentityGridLevelIterator(const GridImp* identityGrid, int level, bool endDummy)
-<<<<<<< HEAD
-      :
-        IdentityGridEntityPointer<codim,GridImp>(
-          identityGrid, identityGrid->hostgrid_->levelGridView(level).template end<codim>()),
-        hostGridLevelIterator_(
-          identityGrid->hostgrid_->levelGridView(level).template end<codim>())
-=======
       : Base(identityGrid, identityGrid->hostgrid_->levelGridView(level).template end<codim,pitype>())
->>>>>>> ebb76680
     {}
 
 
