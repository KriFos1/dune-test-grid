// -*- tab-width: 4; indent-tabs-mode: nil; c-basic-offset: 2 -*-
// vi: set et ts=4 sw=2 sts=2:
#ifndef DUNE_DGFWRITER_HH
#define DUNE_DGFWRITER_HH

/** \file
 *  \brief write a GridView to a DGF file
 *  \author Martin Nolte
 */

#include <fstream>
#include <vector>

#include <dune/grid/common/grid.hh>
#include <dune/geometry/referenceelements.hh>

namespace Dune
{

  /** \class DGFWriter
   *  \ingroup DuneGridFormatParser
   *  \brief write a GridView to a DGF file
   *
   *  The DGFWriter allows create a DGF file from a given GridView. It allows
   *  for the easy creation of file format converters.
   *
   *  \tparam  GV  GridView to write in DGF format
   */
  template< class GV >
  class DGFWriter
  {
    typedef DGFWriter< GV > This;

  public:
    /** \brief type of grid view */
    typedef GV GridView;
    /** \brief type of underlying hierarchical grid */
    typedef typename GridView::Grid Grid;

    /** \brief dimension of the grid */
    static const int dimGrid = GridView::dimension;

  private:
    typedef typename GridView::IndexSet IndexSet;
    typedef typename GridView::template Codim< 0 >::Iterator ElementIterator;
    typedef typename GridView::IntersectionIterator IntersectionIterator;
    typedef typename GridView::template Codim< dimGrid >::EntityPointer VertexPointer;

    typedef typename IndexSet::IndexType Index;

<<<<<<< HEAD
=======
    typedef ReferenceElement< typename Grid::ctype, dimGrid > RefElement;
    typedef ReferenceElements< typename Grid::ctype, dimGrid > RefElements;

>>>>>>> 314794fa
  public:
    /** \brief constructor
     *
     *  \param[in]  gridView  grid view to operate on
     */
    DGFWriter ( const GridView &gridView )
      : gridView_( gridView )
    {}

    /** \brief write the GridView into a std::ostreamm
     *
     *  \param  gridout  std::ostream to write the grid to
     */
    void write ( std::ostream &gridout ) const;

    /** \brief write the GridView to a file
     *
     *  \param[in] fileName  name of the write to write the grid to
     */
    void write ( const std::string &fileName ) const;

  private:
    GridView gridView_;
  };



  template< class GV >
  inline void DGFWriter< GV >::write ( std::ostream &gridout ) const
  {
    // set the stream to full double precision
    gridout.setf( std::ios_base::scientific, std::ios_base::floatfield );
    gridout.precision( 16 );

    const IndexSet &indexSet = gridView_.indexSet();

    // write DGF header
    gridout << "DGF" << std::endl;

    const Index vxSize = indexSet.size( dimGrid );
    std::vector< Index > vertexIndex( vxSize, vxSize );

    gridout << "%" << " Elements = " << indexSet.size( 0 ) << "  |  Vertices = " << vxSize << std::endl;

    // write all vertices into the "vertex" block
    gridout << std::endl << "VERTEX" << std::endl;
    Index vertexCount = 0;
    typedef typename ElementIterator :: Entity Element ;
    const ElementIterator end = gridView_.template end< 0 >();
    for( ElementIterator it = gridView_.template begin< 0 >(); it != end; ++it )
    {
      const Element& element = *it ;
      const int numCorners = element.template count< dimGrid > ();
      for( int i=0; i<numCorners; ++i )
      {
        const Index vxIndex = indexSet.subIndex( element, i, dimGrid );
        assert( vxIndex < vxSize );
        if( vertexIndex[ vxIndex ] == vxSize )
        {
          vertexIndex[ vxIndex ] = vertexCount++;
          gridout << element.geometry().corner( i ) << std::endl;
        }
      }
    }
    gridout << "#" << std::endl;
    if( vertexCount != vxSize )
      DUNE_THROW( GridError, "Index set reports wrong number of vertices." );

    if( dimGrid > 1 )
    {
      // write all simplices to the "simplex" block
      gridout << std::endl << "SIMPLEX" << std::endl;
      for( ElementIterator it = gridView_.template begin< 0 >(); it != end; ++it )
      {
        const Element& element = *it ;
        if( !element.type().isSimplex() )
          continue;

        std::vector< Index > vertices( dimGrid+1 );
        for( size_t i = 0; i < vertices.size(); ++i )
          vertices[ i ] = vertexIndex[ indexSet.subIndex( element, i, dimGrid ) ];

        gridout << vertices[ 0 ];
        for( size_t i = 1; i < vertices.size(); ++i )
          gridout << " " << vertices[ i ];
        gridout << std::endl;
      }
      gridout << "#" << std::endl;
    }

    // write all cubes to the "cube" block
    gridout << std::endl << "CUBE" << std::endl;
    for( ElementIterator it = gridView_.template begin< 0 >(); it != end; ++it )
    {
      const Element& element = *it ;
      if( !element.type().isCube() )
        continue;

      std::vector< Index > vertices( 1 << dimGrid );
      for( size_t i = 0; i < vertices.size(); ++i )
        vertices[ i ] = vertexIndex[ indexSet.subIndex( element, i, dimGrid ) ];

      gridout << vertices[ 0 ];
      for( size_t i = 1; i < vertices.size(); ++i )
        gridout << " " << vertices[ i ];
      gridout << std::endl;
    }
    gridout << "#" << std::endl;

    // write all boundaries to the "boundarysegments" block
    gridout << std::endl << "BOUNDARYSEGMENTS" << std::endl;
    for( ElementIterator it = gridView_.template begin< 0 >(); it != end; ++it )
    {
      const Element& element = *it ;
      if( !it->hasBoundaryIntersections() )
        continue;

      const GenericReferenceElement< void, dimGrid > &refElement
        = GenericReferenceElements< void, dimGrid >::general( element.type() );

      const IntersectionIterator iend = gridView_.iend( element ) ;
      for( IntersectionIterator iit = gridView_.ibegin( element ); iit != iend; ++iit )
      {
        if( !iit->boundary() )
          continue;

        const int boundaryId = iit->boundaryId();
        if( boundaryId <= 0 )
        {
          std::cerr << "Warning: Ignoring nonpositive boundary id: "
                    << boundaryId << "." << std::endl;
          continue;
        }

        const int faceNumber = iit->indexInInside();
        const unsigned int faceSize = refElement.size( faceNumber, 1, dimGrid );
        std::vector< Index > vertices( faceSize );
        for( unsigned int i = 0; i < faceSize; ++i )
        {
          const int j = refElement.subEntity( faceNumber, 1, i, dimGrid );
          vertices[ i ] = vertexIndex[ indexSet.subIndex( element, j, dimGrid ) ];
        }
        gridout << boundaryId << "   " << vertices[ 0 ];
        for( unsigned int i = 1; i < faceSize; ++i )
          gridout << " " << vertices[ i ];
        gridout << std::endl;
      }
    }
    gridout << "#" << std::endl;

    // write the name into the "gridparameter" block
    gridout << std::endl << "GRIDPARAMETER" << std::endl;
    // gridout << "NAME " << gridView_.grid().name() << std::endl;
    gridout << "#" << std::endl;

    gridout << std::endl << "#" << std::endl;
  }


  template< class GV >
  inline void DGFWriter< GV >::write ( const std::string &fileName ) const
  {
    std::ofstream gridout( fileName.c_str() );
    write( gridout );
  }

}

#endif // #ifndef DUNE_DGFWRITER_HH<|MERGE_RESOLUTION|>--- conflicted
+++ resolved
@@ -48,12 +48,6 @@
 
     typedef typename IndexSet::IndexType Index;
 
-<<<<<<< HEAD
-=======
-    typedef ReferenceElement< typename Grid::ctype, dimGrid > RefElement;
-    typedef ReferenceElements< typename Grid::ctype, dimGrid > RefElements;
-
->>>>>>> 314794fa
   public:
     /** \brief constructor
      *
@@ -171,8 +165,8 @@
       if( !it->hasBoundaryIntersections() )
         continue;
 
-      const GenericReferenceElement< void, dimGrid > &refElement
-        = GenericReferenceElements< void, dimGrid >::general( element.type() );
+      const ReferenceElement< void, dimGrid > &refElement
+        = ReferenceElements< void, dimGrid >::general( element.type() );
 
       const IntersectionIterator iend = gridView_.iend( element ) ;
       for( IntersectionIterator iit = gridView_.ibegin( element ); iit != iend; ++iit )
