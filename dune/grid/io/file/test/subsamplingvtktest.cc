--- conflicted
+++ resolved
@@ -84,11 +84,10 @@
 };
 
 template< class GridView >
-<<<<<<< HEAD
-int doWrite( const GridView &gridView, bool coerceToSimplex, Dune::RefinementIntervals intervals)
-=======
-int doWrite( Dune::VTKChecker& vtkChecker, const std::string& gridViewName, const GridView &gridView, bool coerceToSimplex)
->>>>>>> e5f8ea19
+int doWrite( Dune::VTKChecker& vtkChecker, const std::string& gridViewName,
+             const GridView &gridView, bool coerceToSimplex,
+             const std::string &refinementName,
+             Dune::RefinementIntervals intervals )
 {
   enum { dim = GridView :: dimension };
 
@@ -109,7 +108,7 @@
   std::string name;
   std::ostringstream prefix;
   prefix << "subsamplingvtktest-" << dim << "D-" << gridViewName << "-"
-         << (coerceToSimplex ? "simplex" : "natural");
+         << (coerceToSimplex ? "simplex" : "natural") << "-" << refinementName;
   int rank = gridView.comm().rank();
 
   name = vtk.write(prefix.str() + "-ascii");
@@ -138,31 +137,37 @@
 
   int result = 0;
 
-<<<<<<< HEAD
-  acc(result, doWrite( g.leafGridView(), true, refinementIntervals(3)));
-  acc(result, doWrite( g.levelGridView( 0 ), true, refinementIntervals(3)));
-  acc(result, doWrite( g.levelGridView( g.maxLevel() ), true, refinementIntervals(3)));
-
-  acc(result, doWrite( g.leafGridView(), true, refinementLevels(1)));
-  acc(result, doWrite( g.levelGridView( 0 ), true, refinementLevels(1)));
-  acc(result, doWrite( g.levelGridView( g.maxLevel() ), true, refinementLevels(1)));
-
-  acc(result, doWrite( g.leafGridView(), false, refinementIntervals(3)));
-  acc(result, doWrite( g.levelGridView( 0 ), false, refinementIntervals(3)));
-  acc(result, doWrite( g.levelGridView( g.maxLevel() ), false, refinementIntervals(3)));
-
-  acc(result, doWrite( g.leafGridView(), false, refinementLevels(1)));
-  acc(result, doWrite( g.levelGridView( 0 ), false, refinementLevels(1)));
-  acc(result, doWrite( g.levelGridView( g.maxLevel() ), false, refinementLevels(1)));
-=======
-  acc(result, doWrite( vtkChecker, "leafview", g.leafGridView(), false));
-  acc(result, doWrite( vtkChecker, "coarselevelview", g.levelGridView( 0 ), false));
-  acc(result, doWrite( vtkChecker, "finelevelview", g.levelGridView( g.maxLevel() ), false));
-
-  acc(result, doWrite( vtkChecker, "leafview", g.leafGridView(), true));
-  acc(result, doWrite( vtkChecker, "coarselevelview", g.levelGridView( 0 ), true));
-  acc(result, doWrite( vtkChecker, "finelevelview", g.levelGridView( g.maxLevel() ), true));
->>>>>>> e5f8ea19
+  auto leafview = g.leafGridView();
+  auto coarselevelview = g.levelGridView( 0 );
+  auto finelevelview = g.levelGridView( g.maxLevel() );
+
+  acc(result, doWrite( vtkChecker, "leafview",        leafview,        true,
+                       "intervals3", refinementIntervals(3)));
+  acc(result, doWrite( vtkChecker, "coarselevelview", coarselevelview, true,
+                       "intervals3", refinementIntervals(3)));
+  acc(result, doWrite( vtkChecker, "finelevelview",   finelevelview,   true,
+                       "intervals3", refinementIntervals(3)));
+
+  acc(result, doWrite( vtkChecker, "leafview",        leafview,        true,
+                       "levels1",    refinementLevels(1)));
+  acc(result, doWrite( vtkChecker, "coarselevelview", coarselevelview, true,
+                       "levels1",    refinementLevels(1)));
+  acc(result, doWrite( vtkChecker, "finelevelview",   finelevelview,   true,
+                       "levels1",    refinementLevels(1)));
+
+  acc(result, doWrite( vtkChecker, "leafview",        leafview,        false,
+                       "intervals3", refinementIntervals(3)));
+  acc(result, doWrite( vtkChecker, "coarselevelview", coarselevelview, false,
+                       "intervals3", refinementIntervals(3)));
+  acc(result, doWrite( vtkChecker, "finelevelview",   finelevelview,   false,
+                       "intervals3", refinementIntervals(3)));
+
+  acc(result, doWrite( vtkChecker, "leafview",        leafview,        false,
+                       "levels1",    refinementLevels(1)));
+  acc(result, doWrite( vtkChecker, "coarselevelview", coarselevelview, false,
+                       "levels1",    refinementLevels(1)));
+  acc(result, doWrite( vtkChecker, "finelevelview",   finelevelview,   false,
+                       "levels1",    refinementLevels(1)));
 
   return result;
 }
