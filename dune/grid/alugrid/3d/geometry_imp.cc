// -*- tab-width: 4; indent-tabs-mode: nil; c-basic-offset: 2 -*-
// vi: set et ts=4 sw=2 sts=2:
#ifndef DUNE_ALUGRID_GEOMETRY_IMP_CC
#define DUNE_ALUGRID_GEOMETRY_IMP_CC

#include <dune/geometry/genericgeometry/topologytypes.hh>

#include "grid.hh"
#include "mappings.hh"
#include "geometry.hh"

namespace Dune {
  // --Geometry

  template <int mydim, int cdim, class GridImp>
  inline ALU3dGridGeometry<mydim, cdim, GridImp> ::
  ALU3dGridGeometry()
    : geoImpl_(),
      volume_(1.0)
  {}

  template< int mydim, int cdim, class GridImp>
  inline void
  ALU3dGridGeometry< mydim, cdim, GridImp > :: invalidate ()
  {
    geoImpl_.invalidate();
  }

  template< int mydim, int cdim, class GridImp>
  inline bool
  ALU3dGridGeometry< mydim, cdim, GridImp > :: valid () const
  {
    return geoImpl_.valid();
  }

  template< int mydim, int cdim, class GridImp>
  inline GeometryType
  ALU3dGridGeometry< mydim, cdim, GridImp > :: type () const
  {
    return GeometryType( (elementType == tetra) ?
                         GenericGeometry :: SimplexTopology< mydim > :: type :: id :
                         GenericGeometry :: CubeTopology   < mydim > :: type :: id,
                         mydim );
  }

  template< int mydim, int cdim, class GridImp>
  inline int
  ALU3dGridGeometry<mydim, cdim, GridImp >::corners() const
  {
    return corners_;
  }

  template< int mydim, int cdim, class GridImp>
  inline typename ALU3dGridGeometry<mydim, cdim, GridImp >::GlobalCoordinate
  ALU3dGridGeometry<mydim, cdim, GridImp >::
  corner (int i) const
  {
    return geoImpl_[ i ];
  }


  template< int mydim, int cdim, class GridImp>
  inline typename ALU3dGridGeometry<mydim, cdim, GridImp >::GlobalCoordinate
  ALU3dGridGeometry<mydim, cdim, GridImp >::
  global (const LocalCoordinate& local) const
  {
    GlobalCoordinate global;
    geoImpl_.mapping().map2world(local, global);
    return global;
  }

  template< int mydim, int cdim, class GridImp >
  inline typename ALU3dGridGeometry<mydim, cdim, GridImp >::LocalCoordinate
  ALU3dGridGeometry<mydim, cdim, GridImp >::
  local (const GlobalCoordinate& global) const
  {
    LocalCoordinate local;
    geoImpl_.mapping().world2map(global, local);
    return local;
  }

  template< int mydim, int cdim, class GridImp>
  inline typename ALU3dGridGeometry<mydim, cdim, GridImp >::ctype
  ALU3dGridGeometry<mydim, cdim, GridImp >::
  integrationElement (const LocalCoordinate& local) const
  {
    // this is the only case we need to specialize
    if( mydim == cdim && elementType == tetra )
    {
      assert( geoImpl_.valid() );
      return 6.0 * volume_;
    }
    else
      return geoImpl_.mapping().det( local );
  }

  template<int mydim, int cdim, class GridImp>
  inline typename ALU3dGridGeometry<mydim, cdim, GridImp >::ctype
  ALU3dGridGeometry<mydim, cdim, GridImp >::
  volume () const
  {
    if( mydim == cdim )
    {
      assert( geoImpl_.valid() );
      return volume_ ;
    }
    else if ( mydim == cdim - 1 && elementType == tetra )
    {
      enum { factor = Factorial<mydim>::factorial };
      // local vector does not affect the result
      const LocalCoordinate dummy(0);
      return integrationElement( dummy ) / ((ctype) factor);
    }
    else
    {
      return integrationElement(LocalCoordinate(0.5));
    }
  }

  template< int mydim, int cdim, class GridImp>
  inline bool
  ALU3dGridGeometry<mydim, cdim, GridImp >::
  affine() const
  {
    return geoImpl_.mapping().affine();
  }

  template< int mydim, int cdim, class GridImp>
  inline const typename ALU3dGridGeometry<mydim, cdim, GridImp >::Jacobian&
  ALU3dGridGeometry<mydim, cdim, GridImp >::
  jacobianInverseTransposed (const LocalCoordinate & local) const
  {
    return geoImpl_.mapping().jacobianInverseTransposed( local );
  }

  template< int mydim, int cdim, class GridImp>
  inline const typename ALU3dGridGeometry<mydim, cdim, GridImp >::JacobianTransposed&
  ALU3dGridGeometry<mydim, cdim, GridImp >::
  jacobianTransposed (const LocalCoordinate & local) const
  {
    return geoImpl_.mapping().jacobianTransposed( local );
  }

  template <int mydim, int cdim, class GridImp>
  inline void
  ALU3dGridGeometry<mydim, cdim, GridImp >::
  print (std::ostream& ss) const
  {
    const char* charElType = (elementType == tetra) ? "tetra" : "hexa";
    ss << "ALU3dGridGeometry<" << mydim << "," << cdim << ", " << charElType << "> = {\n";
    for(int i=0; i<corners(); i++)
    {
      ss << " corner " << i << " ";
      ss << "{" << ((*this)[i]) << "}"; ss << std::endl;
    }
    ss << "} \n";
  }

  // built Geometry
  template <int mydim, int cdim, class GridImp>
  template <class GeometryType>
  inline bool
  ALU3dGridGeometry<mydim, cdim, GridImp >::
  buildGeomInFather(const GeometryType &fatherGeom , const GeometryType & myGeom)
  {
    // update geo impl
    geoImpl_.updateInFather( fatherGeom, myGeom );

    // my volume is a part of 1 for hexas, for tetra adjust with factor
    volume_ = myGeom.volume() / fatherGeom.volume();
    if( elementType == tetra )
    {
      volume_ /= 6.0;
#ifndef NDEBUG
      LocalCoordinate local( 0.0 );
      assert( std::abs( 6.0 * volume_ - integrationElement( local ) ) < 1e-12 );
#endif
    }

    return true;
  }

  //--hexaBuildGeom
  template <int mydim, int cdim, class GridImp>
  inline bool
  ALU3dGridGeometry<mydim, cdim, GridImp >::
  buildGeom(const IMPLElementType& item)
  {
    if ( elementType == hexa )
    {
      // if this assertion is thrown, use ElementTopo::dune2aluVertex instead
      // of number when calling myvertex
      assert( ElementTopo::dune2aluVertex(0) == 0 );
      assert( ElementTopo::dune2aluVertex(1) == 1 );
      assert( ElementTopo::dune2aluVertex(2) == 3 );
      assert( ElementTopo::dune2aluVertex(3) == 2 );
      assert( ElementTopo::dune2aluVertex(4) == 4 );
      assert( ElementTopo::dune2aluVertex(5) == 5 );
      assert( ElementTopo::dune2aluVertex(6) == 7 );
      assert( ElementTopo::dune2aluVertex(7) == 6 );

      // update geo impl
      geoImpl_.update( item.myvertex(0)->Point(),
                       item.myvertex(1)->Point(),
                       item.myvertex(3)->Point(),
                       item.myvertex(2)->Point(),
                       item.myvertex(4)->Point(),
                       item.myvertex(5)->Point(),
                       item.myvertex(7)->Point(),
                       item.myvertex(6)->Point() );
    }
    else if( elementType == tetra )
    {
      // if this assertion is thrown, use ElementTopo::dune2aluVertex instead
      // of number when calling myvertex
      assert( ElementTopo::dune2aluVertex(0) == 0 );
      assert( ElementTopo::dune2aluVertex(1) == 1 );
      assert( ElementTopo::dune2aluVertex(2) == 2 );
      assert( ElementTopo::dune2aluVertex(3) == 3 );

      // update geo impl
      geoImpl_.update( item.myvertex(0)->Point(),
                       item.myvertex(1)->Point(),
                       item.myvertex(2)->Point(),
                       item.myvertex(3)->Point() );
    }

    // get volume of element
    volume_ = item.volume();

    return true;
  }

  // buildFaceGeom
  template< int mydim, int cdim, class GridImp >
  inline bool
  ALU3dGridGeometry< mydim, cdim, GridImp >
  ::buildGeom ( const HFaceType &item, int twist, int duneFace )
  {
    // get geo face
    const GEOFaceType &face = static_cast< const GEOFaceType & >( item );

<<<<<<< HEAD
    // if face was not set, set it to zero
    if( duneFace < 0 )
      duneFace = 0;
=======
    // if face was not set (when face comes from face iteration),
    // then set it to zero
    if( duneFace < 0 ) duneFace = 0;
>>>>>>> 211f4824

    const int numVertices = ElementTopo::numVerticesPerFace;
    // for all vertices of this face get rotatedIndex
    int rotatedALUIndex[ numVertices ];
    for (int i = 0; i < numVertices; ++i)
    {
      // Transform Dune index to ALU index and apply twist
      const int localALUIndex = ElementTopo::dune2aluFaceVertex( duneFace, i );
      rotatedALUIndex[ i ] = FaceTopo::twist( localALUIndex, twist );
    }

    if( elementType == hexa )
    {
      // update geometry implementation
      geoImpl_.update( face.myvertex(rotatedALUIndex[0])->Point(),
                       face.myvertex(rotatedALUIndex[1])->Point(),
                       face.myvertex(rotatedALUIndex[2])->Point(),
                       face.myvertex(rotatedALUIndex[3])->Point() );
    }
    else if( elementType == tetra )
    {
      // update geometry implementation
      geoImpl_.update( face.myvertex(rotatedALUIndex[0])->Point(),
                       face.myvertex(rotatedALUIndex[1])->Point(),
                       face.myvertex(rotatedALUIndex[2])->Point());
    }

    return true;
  }

  // --buildFaceGeom
  template <int mydim, int cdim, class GridImp>
  template <class coord_t>
  inline bool
  ALU3dGridGeometry<mydim, cdim, GridImp >::
  buildGeom(const coord_t& p0,
            const coord_t& p1,
            const coord_t& p2,
            const coord_t& p3)
  {
    // update geometry implementation
    geoImpl_.update( p0, p1, p2, p3 );
    return true;
  }

  // --buildFaceGeom
  template <int mydim, int cdim, class GridImp>
  template <class coord_t>
  inline bool
  ALU3dGridGeometry<mydim, cdim, GridImp >::
  buildGeom(const coord_t& p0,
            const coord_t& p1,
            const coord_t& p2)
  {
    // update geometry implementation
    geoImpl_.update( p0, p1, p2 );
    return true;
  }

  template <int mydim, int cdim, class GridImp> // for faces
  inline bool
  ALU3dGridGeometry<mydim, cdim, GridImp >::
  buildGeom(const FaceCoordinatesType& coords)
  {
    if ( elementType == hexa )
      return buildGeom( coords[0], coords[1], coords[2], coords[3] );
    else
    {
      assert( elementType == tetra );
      return buildGeom( coords[0], coords[1], coords[2] );
    }
  }

  template <int mydim, int cdim, class GridImp> // for edges
  inline bool
  ALU3dGridGeometry<mydim, cdim, GridImp >::
  buildGeom(const HEdgeType & item, int twist, int)
  {
    const GEOEdgeType & edge = static_cast<const GEOEdgeType &> (item);
    // update geometry implementation
    geoImpl_.update( edge.myvertex((twist)  %2)->Point(),
                     edge.myvertex((1+twist)%2)->Point() );
    return true;
  }

  template <int mydim, int cdim, class GridImp> // for Vertices ,i.e. Points
  inline bool
  ALU3dGridGeometry<mydim, cdim, GridImp >::
  buildGeom(const VertexType & item, int twist, int)
  {
    // update geometry implementation
    geoImpl_.update( static_cast<const GEOVertexType &> (item).Point() );
    return true;
  }

} // end namespace Dune
#endif // end DUNE_ALUGRID_GEOMETRY_IMP_CC<|MERGE_RESOLUTION|>--- conflicted
+++ resolved
@@ -240,15 +240,10 @@
     // get geo face
     const GEOFaceType &face = static_cast< const GEOFaceType & >( item );
 
-<<<<<<< HEAD
-    // if face was not set, set it to zero
+    // if face was not set (when face comes from face iteration),
+    // then set it to zero
     if( duneFace < 0 )
       duneFace = 0;
-=======
-    // if face was not set (when face comes from face iteration),
-    // then set it to zero
-    if( duneFace < 0 ) duneFace = 0;
->>>>>>> 211f4824
 
     const int numVertices = ElementTopo::numVerticesPerFace;
     // for all vertices of this face get rotatedIndex
