// -*- tab-width: 4; indent-tabs-mode: nil; c-basic-offset: 2 -*-
// vi: set et ts=4 sw=2 sts=2:
#ifndef DUNE_GEOGRID_CACHEDCOORDFUNCTION_HH
#define DUNE_GEOGRID_CACHEDCOORDFUNCTION_HH

#include <cassert>
#include <memory>

#include <dune/common/typetraits.hh>

#include <dune/grid/common/gridenums.hh>

#include <dune/grid/geometrygrid/capabilities.hh>
#include <dune/grid/geometrygrid/coordfunctioncaller.hh>
#include <dune/grid/utility/persistentcontainer.hh>

namespace Dune
{

  // Internal Forward Declarations
  // -----------------------------

  template< class HostGrid, class CoordFunction, class Allocator >
  class CachedCoordFunction;



  // GeoGrid::CoordCache
  // -------------------

  namespace GeoGrid
  {

    template< class HostGrid, class Coordinate, class Allocator = std::allocator< Coordinate > >
    class CoordCache
    {
      typedef CoordCache< HostGrid, Coordinate, Allocator > This;

      static const unsigned int dimension = HostGrid::dimension;

      typedef typename HostGrid::template Codim< dimension >::Entity Vertex;

      typedef PersistentContainer< HostGrid, Coordinate, Allocator > DataCache;

    public:
      explicit CoordCache ( const HostGrid &hostGrid, const Allocator &allocator = Allocator() )
        : data_( hostGrid, dimension, allocator )
      {}

      template< class Entity >
      const Coordinate &operator() ( const Entity &entity, unsigned int corner ) const
      {
        return data_( entity, corner );
      }

      const Coordinate &operator() ( const Vertex &vertex, unsigned int corner ) const
      {
        assert( corner == 0 );
        return data_[ vertex ];
      }

      template< class Entity >
      Coordinate &operator() ( const Entity &entity, unsigned int corner )
      {
        return data_( entity,corner) ;
      }

      Coordinate &operator() ( const Vertex &vertex, unsigned int corner )
      {
        assert( corner == 0 );
        return data_[ vertex ];
      }

      void adapt ()
      {
        data_.update();
      }

    private:
      CoordCache ( const This & );
      This &operator= ( const This & );

      mutable DataCache data_;
    };

  } // namespace GeoGrid



  // CachedCoordFunction
  // -------------------

  template< class HostGrid, class CoordFunction, class Allocator = std::allocator< void > >
  class CachedCoordFunction
    : public DiscreteCoordFunction< typename CoordFunction::ctype, CoordFunction::dimRange, CachedCoordFunction< HostGrid, CoordFunction > >
  {
    typedef CachedCoordFunction< HostGrid, CoordFunction > This;
    typedef DiscreteCoordFunction< typename CoordFunction::ctype, CoordFunction::dimRange, This > Base;

  public:
    typedef typename Base::ctype ctype;

    typedef typename Base::RangeVector RangeVector;

  private:
    typedef GeoGrid::CoordCache< HostGrid, RangeVector, typename Allocator::template rebind< RangeVector >::other > Cache;

  public:
    explicit
    CachedCoordFunction ( const HostGrid &hostGrid,
                          const CoordFunction &coordFunction = CoordFunction(),
                          const Allocator &allocator = Allocator() )
      : hostGrid_( hostGrid ),
        coordFunction_( coordFunction ),
        cache_( hostGrid, allocator )
    {
      buildCache();
    }

    void adapt ()
    {
      cache_.adapt();
      buildCache();
    }

    void buildCache ();

    template< class HostEntity >
    void insertEntity ( const HostEntity &hostEntity );

    template< class HostEntity >
    void evaluate ( const HostEntity &hostEntity, unsigned int corner, RangeVector &y ) const
    {
      y = cache_( hostEntity, corner );
#ifndef NDEBUG
      typedef GeoGrid::CoordFunctionCaller< HostEntity, typename CoordFunction::Interface >
      CoordFunctionCaller;

      RangeVector z;
      CoordFunctionCaller coordFunctionCaller( hostEntity, coordFunction_ );
      coordFunctionCaller.evaluate( corner, z );
      assert( ((y - z).two_norm() < 1e-6) );
#endif
    }

  private:
    const HostGrid &hostGrid_;
    const CoordFunction &coordFunction_;
    Cache cache_;
  };



  // Implementation of CachedCoordFunction
  // -------------------------------------

  template< class HostGrid, class CoordFunction, class Allocator >
  inline void CachedCoordFunction< HostGrid, CoordFunction, Allocator >::buildCache ()
  {
    typedef typename HostGrid::template Codim< 0 >::Entity Element;
    typedef typename HostGrid::LevelGridView MacroView;
    typedef typename HostGrid::HierarchicIterator HierarchicIterator;

    typedef typename MacroView::template Codim< 0 >::template Partition< All_Partition >::Iterator MacroIterator;

    const MacroView macroView = hostGrid_.levelView( 0 );
    const int maxLevel = hostGrid_.maxLevel();

    const MacroIterator mend = macroView.template end< 0, All_Partition >();
    for( MacroIterator mit = macroView.template begin< 0, All_Partition >(); mit != mend; ++mit )
    {
      const Element &macroElement = *mit;
      insertEntity( macroElement );

      const HierarchicIterator hend = macroElement.hend( maxLevel );
      for( HierarchicIterator hit = macroElement.hbegin( maxLevel ); hit != hend; ++hit )
        insertEntity( *hit );
    }
  }


  template< class HostGrid, class CoordFunction, class Allocator >
  template< class HostEntity >
  inline void CachedCoordFunction< HostGrid, CoordFunction, Allocator >
  ::insertEntity ( const HostEntity &hostEntity )
  {
    typedef GeoGrid::CoordFunctionCaller< HostEntity, typename CoordFunction::Interface >
    CoordFunctionCaller;

    CoordFunctionCaller coordFunctionCaller( hostEntity, coordFunction_ );
<<<<<<< HEAD
    const GenericReferenceElement< void, HostEntity::dimension > &refElement
      = GenericReferenceElements< void, HostEntity::dimension >::general( hostEntity.type() );
=======
    const ReferenceElement< ctype, HostEntity::dimension > &refElement
      = ReferenceElements< ctype, HostEntity::dimension >::general( hostEntity.type() );
>>>>>>> 314794fa

    const unsigned int numCorners = refElement.size( HostEntity::dimension );
    for( unsigned int i = 0; i < numCorners; ++i )
      coordFunctionCaller.evaluate( i, cache_( hostEntity, i ) );
  }

} // namespace Dune

#endif // #ifndef DUNE_GEOGRID_CACHEDCOORDFUNCTION_HH<|MERGE_RESOLUTION|>--- conflicted
+++ resolved
@@ -188,13 +188,8 @@
     CoordFunctionCaller;
 
     CoordFunctionCaller coordFunctionCaller( hostEntity, coordFunction_ );
-<<<<<<< HEAD
-    const GenericReferenceElement< void, HostEntity::dimension > &refElement
-      = GenericReferenceElements< void, HostEntity::dimension >::general( hostEntity.type() );
-=======
-    const ReferenceElement< ctype, HostEntity::dimension > &refElement
-      = ReferenceElements< ctype, HostEntity::dimension >::general( hostEntity.type() );
->>>>>>> 314794fa
+    const ReferenceElement< void, HostEntity::dimension > &refElement
+      = ReferenceElements< void, HostEntity::dimension >::general( hostEntity.type() );
 
     const unsigned int numCorners = refElement.size( HostEntity::dimension );
     for( unsigned int i = 0; i < numCorners; ++i )
