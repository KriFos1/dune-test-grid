// -*- tab-width: 4; indent-tabs-mode: nil; c-basic-offset: 2 -*-
// vi: set et ts=4 sw=2 sts=2:
#ifndef DUNE_GEOGRID_ENTITY_HH
#define DUNE_GEOGRID_ENTITY_HH

#include <dune/common/nullptr.hh>

#include <dune/geometry/referenceelements.hh>

#include <dune/grid/common/grid.hh>
#include <dune/grid/geometrygrid/capabilities.hh>
#include <dune/grid/geometrygrid/cornerstorage.hh>

namespace Dune
{

  namespace GeoGrid
  {

    // Internal Forward Declarations
    // -----------------------------

    /** \class EntityBase
     *  \brief actual implementation of the entity
     *  \ingroup GeoGrid
     *
     *  \tparam  codim  codimension of the entity
     *  \tparam  Grid   GeometryGrid, this entity belongs to
     *  \tparam  fake   \b true, if the host grid does not provide this entity
     *                  (do not specify, the defualt value is already the
     *                  intended use)
     */
    template< int codim, class Grid, bool fake = !(Capabilities::hasHostEntity< Grid, codim >::v) >
    class EntityBase;

    /** \class Entity
     *  \brief DUNE-conform implementation of the entity
     *  \ingroup GeoGrid
     *
     *  This class merely changes the template parameters of the entity to make
     *  DUNE happy. The actual implementation of the entity can be found in
     *  EntityBase.
     *
     *  \tparam  codim  codimension of the entity
     *  \tparam  dim    dimension of the Grid (redundant information)
     *  \tparam  Grid   GeometryGrid, this entity belongs to
     */
    template< int codim, int dim, class Grid >
    class Entity;



    // External Forward Declarations
    // -----------------------------

    template< class Grid >
    class LevelIntersectionIterator;

    template< class Grid >
    class LeafIntersectionIterator;

    template< class Grid >
    class HierarchicIterator;



    // EntityBase (real)
    // -----------------

    /** \copydoc EntityBase
     *
     *  This specialization implements the case, where the host grid provides
     *  the entity for this codimension, i.e., \em fake = \b false.
     *
     *  \nosubgrouping
     */
    template< int codim, class Grid >
    class EntityBase< codim, Grid, false >
    {
      typedef typename remove_const< Grid >::type::Traits Traits;

    public:
      /** \name Attributes
       *  \{ */

      //! codimensioon of the entity
      static const int codimension = codim;
      //! dimension of the grid
      static const int dimension = Traits::dimension;
      //! dimension of the entity
      static const int mydimension = dimension - codimension;
      //! dimension of the world
      static const int dimensionworld = Traits::dimensionworld;

      //! \b true, if the entity is faked, i.e., if there is no corresponding host entity
      static const bool fake = false;

      /** \} */

      /** \name Types Required by DUNE
       *  \{ */

      //! coordinate type of the grid
      typedef typename Traits::ctype ctype;

      //! type of corresponding geometry
      typedef typename Traits::template Codim< codimension >::Geometry Geometry;
      /** \} */

    private:
      typedef typename Traits::HostGrid HostGrid;
      typedef typename Traits::CoordFunction CoordFunction;

    public:
      /** \name Host Types
       *  \{ */

      //! type of corresponding host entity
      typedef typename HostGrid::template Codim< codimension >::Entity HostEntity;
      //! type of corresponding host entity pointer
      typedef typename HostGrid::template Codim< codimension >::EntityPointer HostEntityPointer;

      //! type of corresponding entity seed
      typedef typename Traits::template Codim< codimension >::EntitySeed EntitySeed;

      //! type of host elements, i.e., of host entities of codimension 0
      typedef typename HostGrid::template Codim< 0 >::Entity HostElement;
      /** \} */

      typedef typename Traits::template Codim< codim >::GeometryImpl GeometryImpl;

    private:
      typedef typename HostGrid::template Codim< codimension >::Geometry HostGeometry;

      typedef GeoGrid::CoordVector< mydimension, Grid, fake > CoordVector;

    public:
      /** \name Construction, Initialization and Destruction
       *  \{ */

      /** \brief construct an uninitialized entity
       *
       *  \param[in]  grid  GeometryGrid this entity belongs to
       *
       *  \note The geometry of an uninitialized entity might already be set
       */
      explicit EntityBase ( const Grid &grid )
        : geo_( grid ),
          hostEntity_( nullptr )
      {}

      /** \brief construct an uninitialized entity
       *
       *  \param[in]  geo  already known geometry this entity will have
       *
       *  \note The geometry of an uninitialized entity might already be set
       */
      explicit EntityBase ( const GeometryImpl &geo )
        : geo_( geo ),
          hostEntity_( nullptr )
      {}

      EntityBase ( const EntityBase &other )
        : geo_( other.geo_ ),
          hostEntity_( nullptr )
      {}

      /** \} */

      const EntityBase &operator= ( const EntityBase &other )
      {
        geo_ = other.geo_;
        hostEntity_ = nullptr;
        return *this;
      }

      operator bool () const { return bool( hostEntity_ ); }

    public:
      /** \name Methods Shared by Entities of All Codimensions
       *  \{ */

      /** \brief obtain the name of the corresponding reference element
       *
       *  This type can be used to access the DUNE reference element.
       */
      GeometryType type () const
      {
        return hostEntity().type();
      }

      /** \brief obtain the level of this entity */
      int level () const
      {
        return hostEntity().level();
      }

      /** \brief obtain the partition type of this entity */
      PartitionType partitionType () const
      {
        return hostEntity().partitionType();
      }

      /** obtain the geometry of this entity
       *
       *  Each DUNE entity encapsulates a geometry object, representing the map
       *  from the reference element to world coordinates. Wrapping the geometry
       *  is the main objective of the GeometryGrid.
       *
       *  The GeometryGrid provides geometries of order 1, obtained by
       *  interpolation of its corners \f$y_i\f$. There corners are calculated
       *  from the corners \f$x_i\f$ of the host geometry through the
       *  GeometryGrid's coordinate function \f$c\f$, i.e.,
       *  \f$y_i = c( x_i )\f$.
       *
       *  \returns a const reference to the geometry
       */
      Geometry geometry () const
      {
        if( !geo_ )
        {
          CoordVector coords( hostEntity(), grid().coordFunction() );
          geo_ = GeometryImpl( grid(), type(), coords );
        }
        return Geometry( geo_ );
      }

      /** \brief return EntitySeed of host grid entity */
      EntitySeed seed () const { return EntitySeed( hostEntity().seed() ); }
      /** \} */


      /** \name Methods Supporting the Grid Implementation
       *  \{ */

      const Grid &grid () const { return geo_.grid(); }

      const HostEntity &hostEntity () const
      {
        assert( *this );
        return *hostEntity_;
      }

      /** \brief initiliaze an entity
       *
       *  \param[in]  hostEntity  reference to the host entity
       *
       *  \note The reference must remain valid as long as this entity is in
       *        use.
       */
      void initialize ( const HostEntity &hostEntity ) { hostEntity_ = &hostEntity; }

      /** \brief obtain the entity's index from a host IndexSet
       *
       *  \internal This method is provided by the entity, because its
       *  implementation is different for fake and non-fake entities.
       *
       *  \param[in]  indexSet  host IndexSet to use
       */
      template< class HostIndexSet >
      typename HostIndexSet::IndexType
      index ( const HostIndexSet &indexSet ) const
      {
        return indexSet.template index< codimension >( hostEntity() );
      }

      /** \brief obtain the index of a subentity from a host IndexSet
       *
       *  \internal This method is provided by the entity, because its
       *  implementation is different for fake and non-fake entities.
       *
       *  \param[in]  indexSet  host IndexSet to use
       *  \param[in]  i         number of the subentity
       *  \param[in]  cd        codimension of the subentity
       */
      template< class HostIndexSet >
      typename HostIndexSet::IndexType
      subIndex ( const HostIndexSet &indexSet, int i, unsigned int cd ) const
      {
        return indexSet.subIndex( hostEntity(), i, cd );
      }

      /** \brief check whether the entity is contained in a host index set
       *
       *  \internal This method is provided by the entity, because its
       *  implementation is different for fake and non-fake entities.
       *
       *  \param  indexSet  host IndexSet to use
       */
      template< class HostIndexSet >
      bool isContained ( const HostIndexSet &indexSet ) const
      {
        return indexSet.contains( hostEntity() );
      }

      /** \brief obtain the entity's id from a host IdSet
       *
       *  \internal This method is provided by the entity, because its
       *  implementation is different for fake and non-fake entities.
       *
       *  \param  idSet  host IdSet to use
       */
      template< class HostIdSet >
      typename HostIdSet::IdType id ( const HostIdSet &idSet ) const
      {
        return idSet.template id< codimension >( hostEntity() );
      }
      /** \} */

    private:
      mutable GeometryImpl geo_;
      const HostEntity *hostEntity_;
    };



    // EntityBase (fake)
    // -----------------

    /** \copydoc EntityBase
     *
     *  This specialization implements the case, where the host grid does not
     *  provide the entity for this codimension, i.e., \em fake = \b true.
     *
     *  \nosubgrouping
     */
    template< int codim, class Grid >
    class EntityBase< codim, Grid, true >
    {
      typedef typename remove_const< Grid >::type::Traits Traits;

    public:
      /** \name Attributes
       *  \{ */

      //! codimensioon of the entity
      static const int codimension = codim;
      //! dimension of the grid
      static const int dimension = Traits::dimension;
      //! dimension of the entity
      static const int mydimension = dimension - codimension;
      //! dimension of the world
      static const int dimensionworld = Traits::dimensionworld;

      //! \b true, if the entity is faked, i.e., if there is no corresponding host entity
      static const bool fake = true;
      /** \} */

      /** \name Types Required by DUNE
       *  \{ */

      //! coordinate type of the grid
      typedef typename Traits::ctype ctype;

      //! type of corresponding geometry
      typedef typename Traits::template Codim< codimension >::Geometry Geometry;
      /** \} */

    private:
      typedef typename Traits::HostGrid HostGrid;
      typedef typename Traits::CoordFunction CoordFunction;

    public:
      /** \name Host Types
       *  \{ */

      //! type of corresponding host entity
      typedef typename HostGrid::template Codim< codimension >::Entity HostEntity;
      //! type of corresponding host entity pointer
      typedef typename HostGrid::template Codim< codimension >::EntityPointer HostEntityPointer;

      //! type of corresponding entity seed
      typedef typename Traits::template Codim< codimension >::EntitySeed EntitySeed;

      //! type of host elements, i.e., of host entities of codimension 0
      typedef typename HostGrid::template Codim< 0 >::Entity HostElement;
      /** \} */

      typedef typename Traits::template Codim< codimension >::GeometryImpl GeometryImpl;

    private:
      typedef typename HostGrid::template Codim< 0 >::Geometry HostGeometry;
      typedef typename HostGrid::template Codim< dimension >::EntityPointer HostVertexPointer;

      typedef GeoGrid::CoordVector< mydimension, Grid, fake > CoordVector;

    public:
      /** \name Construction, Initialization and Destruction
       *  \{ */

      /** \brief construct an uninitialized entity
       *
       *  \param[in]  grid       GeometryGrid this entity belongs to
       *  \param[in]  subEntity  number of this entity within the host element
       *
       *  \note The geometry of an uninitialized entity might already be set
       */
      EntityBase ( const Grid &grid, int subEntity )
        : geo_( grid ),
          hostElement_( nullptr ),
          subEntity_( subEntity )
      {}

      /** \brief construct an uninitialized entity
       *
       *  \param[in]  geo        already known geometry this entity will have
       *  \param[in]  subEntity  number of this entity within the host element
       *
       *  \note The geometry of an uninitialized entity might already be set
       */
      EntityBase ( const GeometryImpl &geo, int subEntity )
        : geo_( geo ),
          hostElement_( nullptr ),
          subEntity_( subEntity )
      {}

      EntityBase ( const EntityBase &other )
        : geo_( other.geo_ ),
          hostElement_( nullptr ),
          subEntity_( other.subEntity_ )
      {}

      /** \} */

      const EntityBase &operator= ( const EntityBase &other )
      {
        geo_ = other.geo_;
        hostElement_ = nullptr;
        subEntity_ = other.subEntity_;
        return *this;
      }

      operator bool () const { return bool( hostElement_ ); }

      /** \name Methods Shared by Entities of All Codimensions
       *  \{ */

      /** \brief obtain the name of the corresponding reference element
       *
       *  This type can be used to access the DUNE reference element.
       */
      GeometryType type () const
      {
        const GenericReferenceElement< void, dimension > &refElement
          = GenericReferenceElements< void, dimension >::general( hostElement().type() );
        return refElement.type( subEntity_, codimension );
      }

<<<<<<< HEAD
      unsigned int topologyId () const DUNE_DEPRECATED
      {
        const GenericReferenceElement< void, dimension > &refElement
          = GenericReferenceElements< void, dimension >::general( hostElement().type() );
        return refElement.topologyId( subEntity_, codimension );
      }

=======
>>>>>>> 81b66d5b
      /** \brief obtain the level of this entity */
      int level () const
      {
        return hostElement().level();
      }

      /** \brief obtain the partition type of this entity */
      PartitionType partitionType () const
      {
        if( !(Capabilities::isParallel< HostGrid >::v) )
          return InteriorEntity;

        const GenericReferenceElement< void, dimension > &refElement
          = GenericReferenceElements< void, dimension >::general( hostElement().type() );

        PartitionType type = vertexPartitionType( refElement, 0 );
        if( (type != BorderEntity) && (type != FrontEntity) )
          return type;

        const int numVertices = refElement.size( subEntity_, codimension, dimension );
        for( int i = 1; i < numVertices; ++i )
        {
          PartitionType vtxType = vertexPartitionType( refElement, i );
          if( (vtxType != BorderEntity) && (vtxType != FrontEntity) )
            return vtxType;
          if( type != vtxType )
            return OverlapEntity;
        }
        assert( (type == BorderEntity) || (type == FrontEntity) );
        return type;
      }

      /** obtain the geometry of this entity
       *
       *  Each DUNE entity encapsulates a geometry object, representing the map
       *  from the reference element to world coordinates. Wrapping the geometry
       *  is the main objective of the GeometryGrid.
       *
       *  The GeometryGrid provides geometries of order 1, obtained by
       *  interpolation of its corners \f$y_i\f$. There corners are calculated
       *  from the corners \f$x_i\f$ of the host geometry through the
       *  GeometryGrid's coordinate function \f$c\f$, i.e.,
       *  \f$y_i = c( x_i )\f$.
       *
       *  \returns a const reference to the geometry
       */
      Geometry geometry () const
      {
        if( !geo_ )
        {
          CoordVector coords( hostElement(), subEntity_, grid().coordFunction() );
          geo_ = GeometryImpl( grid(), type(), coords );
        }
        return Geometry( geo_ );
      }

      /** \brief return EntitySeed of host grid entity */
      EntitySeed seed () const { return EntitySeed( hostElement().seed(), subEntity_ ); }
      /** \} */

      /** \name Methods Supporting the Grid Implementation
       *  \{ */

      const Grid &grid () const { return geo_.grid(); }

      const HostEntity &hostEntity () const
      {
        DUNE_THROW( NotImplemented, "HostGrid has no entities of codimension " << codimension << "." );
      }

      const HostElement &hostElement () const
      {
        assert( *this );
        return *hostElement_;
      }

      int subEntity () const { return subEntity_; }

      /** \brief initiliaze an entity
       *
       *  \param[in]  hostElement  reference to the host element
       *
       *  \note The reference must remain valid as long as this entity is in
       *        use.
       */
      void initialize ( const HostElement &hostElement ) { hostElement_ = &hostElement; }

      /** \brief obtain the entity's index from a host IndexSet
       *
       *  \internal This method is provided by the entity, because its
       *  implementation is different for fake and non-fake entities.
       *
       *  \param[in]  indexSet  host IndexSet to use
       */
      template< class HostIndexSet >
      typename HostIndexSet::IndexType index ( const HostIndexSet &indexSet ) const
      {
        return indexSet.subIndex( hostElement(), subEntity_, codimension );
      }

      /** \brief obtain the index of a subentity from a host IndexSet
       *
       *  \internal This method is provided by the entity, because its
       *  implementation is different for fake and non-fake entities.
       *
       *  \param[in]  indexSet  host IndexSet to use
       *  \param[in]  i         number of the subentity
       *  \param[in]  cd        codimension of the subentity
       */
      template< class HostIndexSet >
      typename HostIndexSet::IndexType
      subIndex ( const HostIndexSet &indexSet, int i, unsigned int cd ) const
      {
        const GenericReferenceElement< void, dimension > &refElement
          = GenericReferenceElements< void, dimension >::general( hostElement().type() );
        const int j = refElement.subEntity( subEntity_, codimension, i, codimension+cd );
        return indexSet.subIndex( hostElement(), j, codimension+cd );
      }

      /** \brief check whether the entity is contained in a host index set
       *
       *  \internal This method is provided by the entity, because its
       *  implementation is different for fake and non-fake entities.
       *
       *  \param  indexSet  host IndexSet to use
       */
      template< class HostIndexSet >
      bool isContained ( const HostIndexSet &indexSet ) const
      {
        return indexSet.contains( hostElement() );
      }

      /** \brief obtain the entity's id from a host IdSet
       *
       *  \internal This method is provided by the entity, because its
       *  implementation is different for fake and non-fake entities.
       *
       *  \param  idSet  host IdSet to use
       */
      template< class HostIdSet >
      typename HostIdSet::IdType id ( const HostIdSet &idSet ) const
      {
        return idSet.subId( hostElement(), subEntity_, codimension );
      }
      /** \} */

    private:
      PartitionType
      vertexPartitionType ( const GenericReferenceElement< void, dimension > &refElement, int i ) const
      {
        const int j = refElement.subEntity( subEntity_, codimension, 0, dimension );
        return hostElement().template subEntity< dimension >( j )->partitionType();
      }

      mutable GeometryImpl geo_;
      const HostElement *hostElement_;
      unsigned int subEntity_;
    };



    // Entity
    // ------

    template< int codim, int dim, class Grid >
    class Entity
      : public EntityBase< codim, Grid >
    {
      typedef EntityBase< codim, Grid > Base;

    public:
      typedef typename Base::HostEntity HostEntity;
      typedef typename Base::HostElement HostElement;
      typedef typename Base::GeometryImpl GeometryImpl;

      explicit Entity ( const Grid &grid )
        : Base( grid )
      {}

      explicit Entity ( const GeometryImpl &geo )
        : Base( geo )
      {}

      Entity ( const Grid &grid, int subEntity )
        : Base( grid, subEntity )
      {}

      Entity ( const GeometryImpl &geo, int subEntity )
        : Base( geo, subEntity )
      {}
    };



    // Entity for codimension 0
    // ------------------------

    template< int dim, class Grid >
    class Entity< 0, dim, Grid >
      : public EntityBase< 0, Grid >
    {
      typedef EntityBase< 0, Grid > Base;

      typedef typename remove_const< Grid >::type::Traits Traits;

    public:
      /** \name Attributes
       *  \{ */

      //! codimensioon of the entity
      static const int codimension = Base::codimension;
      //! dimension of the grid
      static const int dimension = Base::dimension;
      //! dimension of the entity
      static const int mydimension = Base::mydimension;
      //! dimension of the world
      static const int dimensionworld = Base::dimensionworld;

      //! \b true, if the entity is faked, i.e., if there is no corresponding host entity
      static const bool fake = Base::fake;
      /** \} */

      /** \name Types Required by DUNE
       *  \{ */

      //! type of corresponding local geometry
      typedef typename Traits::template Codim< codimension >::LocalGeometry LocalGeometry;
      //! type of corresponding entity pointer
      typedef typename Traits::template Codim< codimension >::EntityPointer EntityPointer;

      //! type of hierarchic iterator
      typedef typename Traits::HierarchicIterator HierarchicIterator;
      //! type of leaf intersection iterator
      typedef typename Traits::LeafIntersectionIterator LeafIntersectionIterator;
      //! type of level intersection iterator
      typedef typename Traits::LevelIntersectionIterator LevelIntersectionIterator;

      /** \} */

      typedef typename Base::HostEntity HostEntity;
      typedef typename Base::HostElement HostElement;
      typedef typename Base::GeometryImpl GeometryImpl;

      using Base::grid;
      using Base::hostEntity;

      explicit Entity ( const Grid &grid )
        : Base( grid )
      {}

      explicit Entity ( const GeometryImpl &geo )
        : Base( geo )
      {}

      template< int codim >
      int count () const
      {
        return hostEntity().template count< codim >();
      }

      template< int codim >
      typename Grid::template Codim< codim >::EntityPointer
      subEntity ( int i ) const
      {
        typedef typename Traits::template Codim< codim >::EntityPointerImpl EntityPointerImpl;
        return EntityPointerImpl( grid(), hostEntity(), i );
      }

      LevelIntersectionIterator ilevelbegin () const
      {
        typedef GeoGrid::LevelIntersectionIterator< Grid > LevelIntersectionIteratorImpl;
        return LevelIntersectionIteratorImpl( *this, hostEntity().ilevelbegin() );
      }

      LevelIntersectionIterator ilevelend () const
      {
        typedef GeoGrid::LevelIntersectionIterator< Grid > LevelIntersectionIteratorImpl;
        return LevelIntersectionIteratorImpl( *this, hostEntity().ilevelend() );
      }

      LeafIntersectionIterator ileafbegin () const
      {
        typedef GeoGrid::LeafIntersectionIterator< Grid > LeafIntersectionIteratorImpl;
        return LeafIntersectionIteratorImpl( *this, hostEntity().ileafbegin() );
      }

      LeafIntersectionIterator ileafend () const
      {
        typedef GeoGrid::LeafIntersectionIterator< Grid > LeafIntersectionIteratorImpl;
        return LeafIntersectionIteratorImpl( *this, hostEntity().ileafend() );
      }

      bool hasBoundaryIntersections () const
      {
        return hostEntity().hasBoundaryIntersections();
      }

      bool isLeaf () const
      {
        return hostEntity().isLeaf();
      }

      EntityPointer father () const
      {
        typedef typename Traits::template Codim< 0 >::EntityPointerImpl EntityPointerImpl;
        return EntityPointerImpl( grid(), hostEntity().father() );
      }

      bool hasFather () const
      {
        return hostEntity().hasFather();
      }

      LocalGeometry geometryInFather () const
      {
        return hostEntity().geometryInFather();
      }

      HierarchicIterator hbegin ( int maxLevel ) const
      {
        typedef GeoGrid::HierarchicIterator< Grid > HierarchicIteratorImpl;
        return HierarchicIteratorImpl( grid(), hostEntity().hbegin( maxLevel ) );
      }

      HierarchicIterator hend ( int maxLevel ) const
      {
        typedef GeoGrid::HierarchicIterator< Grid > HierarchicIteratorImpl;
        return HierarchicIteratorImpl( grid(), hostEntity().hend( maxLevel ) );
      }

      bool isRegular () const
      {
        return hostEntity().isRegular();
      }

      bool isNew () const
      {
        return hostEntity().isNew();
      }

      bool mightVanish () const
      {
        return hostEntity().mightVanish();
      }
    };

  } // namespace GeoGrid

} // namespace Dune

#endif // #ifndef DUNE_GEOGRID_ENTITY_HH<|MERGE_RESOLUTION|>--- conflicted
+++ resolved
@@ -446,16 +446,6 @@
         return refElement.type( subEntity_, codimension );
       }
 
-<<<<<<< HEAD
-      unsigned int topologyId () const DUNE_DEPRECATED
-      {
-        const GenericReferenceElement< void, dimension > &refElement
-          = GenericReferenceElements< void, dimension >::general( hostElement().type() );
-        return refElement.topologyId( subEntity_, codimension );
-      }
-
-=======
->>>>>>> 81b66d5b
       /** \brief obtain the level of this entity */
       int level () const
       {
