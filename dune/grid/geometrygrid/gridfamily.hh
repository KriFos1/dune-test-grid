--- conflicted
+++ resolved
@@ -12,6 +12,7 @@
 #include <dune/grid/geometrygrid/entityseed.hh>
 #include <dune/grid/geometrygrid/entitypointer.hh>
 #include <dune/grid/geometrygrid/geometry.hh>
+#include <dune/grid/geometrygrid/gridview.hh>
 #include <dune/grid/geometrygrid/intersection.hh>
 #include <dune/grid/geometrygrid/intersectioniterator.hh>
 #include <dune/grid/geometrygrid/iterator.hh>
@@ -117,15 +118,9 @@
         template< PartitionIteratorType pitype >
         struct Partition
         {
-<<<<<<< HEAD
-          typedef Dune::GridView< DefaultLeafGridViewTraits< const Grid, pitype > >
-          LeafGridView;
-          typedef Dune::GridView< DefaultLevelGridViewTraits< const Grid, pitype > >
-=======
           typedef Dune::GridView< GeoGrid::LeafGridViewTraits< HostGrid, CoordFunction, Allocator, pitype > >
           LeafGridView;
           typedef Dune::GridView< GeoGrid::LevelGridViewTraits< HostGrid, CoordFunction, Allocator, pitype > >
->>>>>>> 8e24ce13
           LevelGridView;
         };
       };
