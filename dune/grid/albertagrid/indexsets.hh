// -*- tab-width: 4; indent-tabs-mode: nil; c-basic-offset: 2 -*-
// vi: set et ts=4 sw=2 sts=2:
#ifndef DUNE_ALBERTAGRIDINDEXSETS_HH
#define DUNE_ALBERTAGRIDINDEXSETS_HH

#include <dune/common/stdstreams.hh>

#include <dune/grid/common/grid.hh>
#include <dune/grid/common/indexidset.hh>

#include <dune/grid/albertagrid/indexstack.hh>
#include <dune/grid/albertagrid/misc.hh>
#include <dune/grid/albertagrid/dofadmin.hh>
#include <dune/grid/albertagrid/dofvector.hh>
#include <dune/grid/albertagrid/elementinfo.hh>
#include <dune/grid/albertagrid/gridfamily.hh>

#if HAVE_ALBERTA

namespace Dune
{

  namespace Alberta
  {
    typedef Dune::IndexStack< int, 100000 > IndexStack;

    extern IndexStack *currentIndexStack;
  }



  // AlbertaGridHierarchicIndexSet
  // -----------------------------

  template< int dim, int dimworld >
  class AlbertaGridHierarchicIndexSet
    : public IndexSet< AlbertaGridFamily< dim, dimworld >, AlbertaGridHierarchicIndexSet< dim,dimworld >, int >
  {
    typedef AlbertaGridHierarchicIndexSet< dim, dimworld > This;
    typedef IndexSet< AlbertaGridFamily< dim, dimworld >, This, int > Base;

    friend class AlbertaGrid< dim, dimworld >;

  public:
    typedef AlbertaGrid< dim, dimworld > Grid;
    typedef AlbertaGridFamily< dim, dimworld > GridFamily;

    typedef typename Base::IndexType IndexType;

    static const int dimension = GridFamily::dimension;

    typedef Alberta::ElementInfo< dimension > ElementInfo;
    typedef Alberta::HierarchyDofNumbering< dimension > DofNumbering;

  private:
    typedef typename GridFamily::Traits Traits;

    typedef Alberta::DofVectorPointer< IndexType > IndexVectorPointer;

    class InitEntityNumber;

    template< int codim >
    struct CreateEntityNumbers;

    template< int codim >
    class RefineNumbering;

    template< int codim >
    class CoarsenNumbering;

    explicit AlbertaGridHierarchicIndexSet ( const DofNumbering &dofNumbering );

  public:
    typedef Alberta::IndexStack IndexStack;

    //! return true if entity is contained in set
    template< class Entity >
    bool contains ( const Entity & ) const
    {
      return true;
    }

    using Base::index;
    using Base::subIndex;

    //! return hierarchic index of given entity
    template< int cc >
    IndexType index ( const typename Traits::template Codim< cc >::Entity &entity ) const
    {
      typedef AlbertaGridEntity< cc, dim, const Grid > EntityImp;
      const EntityImp &entityImp = Grid::getRealImplementation( entity );
      return subIndex( entityImp.elementInfo(), entityImp.subEntity(), cc );
    }

    //! return subIndex of given enitiy's sub entity
    template< int cc >
    IndexType subIndex ( const typename Traits::template Codim< cc >::Entity &entity, int i, unsigned int codim ) const
    {
      typedef AlbertaGridEntity< cc, dim, const Grid > EntityImp;
      const EntityImp &entityImp = Grid::getRealImplementation( entity );

      int k = i;
      if( cc > 0 )
      {
<<<<<<< HEAD
        const GenericReferenceElement< void, dimension > &refElement
          = GenericReferenceElements< void, dimension >::simplex();
=======
        const ReferenceElement< Alberta::Real, dimension > &refElement
          = ReferenceElements< Alberta::Real, dimension >::simplex();
>>>>>>> 314794fa
        k = refElement.subEntity( entityImp.subEntity(), cc, i, codim );
      }

      const int j = entityImp.grid().generic2alberta( codim, k );
      return subIndex( entityImp.elementInfo(), j, codim );
    }

    //! return size of set for given GeometryType
    IndexType size ( const GeometryType &type ) const
    {
      return (type.isSimplex() ? size( dimension - type.dim() ) : 0);
    }

    //! return size of set
    IndexType size ( int codim ) const
    {
      assert( (codim >= 0) && (codim <= dimension) );
      return indexStack_[ codim ].size();
    }

    //! return geometry types this set has indices for
    const std::vector< GeometryType > &geomTypes( int codim ) const
    {
      assert( (codim >= 0) && (codim <= dimension) );
      return geomTypes_[ codim ];
    }

    IndexType subIndex ( const ElementInfo &elementInfo, int i, unsigned int codim ) const
    {
      assert( !elementInfo == false );
      return subIndex( elementInfo.element(), i, codim );
    }

    /** \brief obtain hierarchic subindex
     *
     *  \param[in]  element  pointer to ALBERTA element
     *  \param[in]  i        number of the subelement (in ALBERTA numbering)
     *  \param[in]  codim    codimension
     */
    IndexType subIndex ( const Alberta::Element *element, int i, unsigned int codim ) const
    {
      IndexType *array = (IndexType *)entityNumbers_[ codim ];
      const IndexType subIndex = array[ dofNumbering_( element, codim, i ) ];
      assert( (subIndex >= 0) && (subIndex < size( codim )) );
      return subIndex;
    }

    void preAdapt ()
    {
      // set global pointer to index stack
      if( !IndexVectorPointer::supportsAdaptationData )
      {
        assert( Alberta::currentIndexStack == 0 );
        Alberta::currentIndexStack = indexStack_;
      }
    }

    void postAdapt ()
    {
      // remove global pointer to index stack
      if( !IndexVectorPointer::supportsAdaptationData )
        Alberta::currentIndexStack = 0;
    }

    void create ();
    void read ( const std::string &filename );
    bool write ( const std::string &filename ) const;

    void release ()
    {
      for( int i = 0; i <= dimension; ++i )
        entityNumbers_[ i ].release();
    }

  private:
    template< int codim >
    static IndexStack &getIndexStack ( const IndexVectorPointer &dofVector )
    {
      IndexStack *indexStack;
      if( IndexVectorPointer::supportsAdaptationData )
        indexStack = dofVector.template getAdaptationData< IndexStack >();
      else
        indexStack = &Alberta::currentIndexStack[ codim ];
      assert( indexStack != 0 );
      return *indexStack;
    }

    // access to the dof vectors
    const DofNumbering &dofNumbering_;

    // index stacks providing new numbers during adaptation
    IndexStack indexStack_[ dimension+1 ];

    // dof vectors storing the (persistent) numbering
    IndexVectorPointer entityNumbers_[ dimension+1 ];

    // all geometry types contained in the grid
    std::vector< GeometryType > geomTypes_[ dimension+1 ];
  };



  // AlbertaGridHierarchicIndexSet::InitEntityNumber
  // -----------------------------------------------

  template< int dim, int dimworld >
  class AlbertaGridHierarchicIndexSet< dim, dimworld >::InitEntityNumber
  {
    IndexStack &indexStack_;

  public:
    InitEntityNumber ( IndexStack &indexStack )
      : indexStack_( indexStack )
    {}

    void operator() ( int &dof )
    {
      dof = indexStack_.getIndex();
    }
  };



  // AlbertaGridHierarchicIndexSet::CreateEntityNumbers
  // --------------------------------------------------

  template< int dim, int dimworld >
  template< int codim >
  struct AlbertaGridHierarchicIndexSet< dim, dimworld >::CreateEntityNumbers
  {
    static void setup ( AlbertaGridHierarchicIndexSet< dim, dimworld > &indexSet );

    static void apply ( const Alberta::HierarchyDofNumbering< dimension > &dofNumbering,
                        AlbertaGridHierarchicIndexSet< dim, dimworld > &indexSet );

    static void apply ( const std::string &filename,
                        const Alberta::MeshPointer< dimension > &mesh,
                        AlbertaGridHierarchicIndexSet< dim, dimworld > &indexSet );
  };



  // AlbertaGridHierarchicIndexSet::RefineNumbering
  // ----------------------------------------------

  template< int dim, int dimworld >
  template< int codim >
  struct AlbertaGridHierarchicIndexSet< dim, dimworld >::RefineNumbering
  {
    static const int dimension = dim;
    static const int codimension = codim;

  private:
    typedef Alberta::DofAccess< dimension, codimension > DofAccess;

    explicit RefineNumbering ( const IndexVectorPointer &dofVector )
      : indexStack_( getIndexStack< codimension >( dofVector ) ),
        dofVector_( dofVector ),
        dofAccess_( dofVector.dofSpace() )
    {}

  public:
    void operator() ( const Alberta::Element *child, int subEntity );

    typedef Alberta::Patch< dimension > Patch;
    static void interpolateVector ( const IndexVectorPointer &dofVector,
                                    const Patch &patch );

  private:
    IndexStack &indexStack_;
    IndexVectorPointer dofVector_;
    DofAccess dofAccess_;
  };



  // AlbertaGridHierarchicIndexSet::CoarsenNumbering
  // -----------------------------------------------

  template< int dim, int dimworld >
  template< int codim >
  struct AlbertaGridHierarchicIndexSet< dim, dimworld >::CoarsenNumbering
  {
    static const int dimension = dim;
    static const int codimension = codim;

  private:
    typedef Alberta::DofAccess< dimension, codimension > DofAccess;

    explicit CoarsenNumbering ( const IndexVectorPointer &dofVector )
      : indexStack_( getIndexStack< codimension >( dofVector ) ),
        dofVector_( dofVector ),
        dofAccess_( dofVector.dofSpace() )
    {}

  public:
    void operator() ( const Alberta::Element *child, int subEntity );

    typedef Alberta::Patch< dimension > Patch;
    static void restrictVector ( const IndexVectorPointer &dofVector,
                                 const Patch &patch );
  private:
    IndexStack &indexStack_;
    IndexVectorPointer dofVector_;
    DofAccess dofAccess_;
  };



  // AlbertaGridIndexSet
  // -------------------

  template< int dim, int dimworld >
  class AlbertaGridIndexSet
    : public IndexSet< AlbertaGrid< dim, dimworld >, AlbertaGridIndexSet< dim, dimworld >, int >
  {
    typedef AlbertaGridIndexSet< dim, dimworld > This;
    typedef IndexSet< AlbertaGrid< dim, dimworld >, This, int > Base;

  public:
    typedef AlbertaGrid< dim, dimworld > Grid;

    typedef typename Base::IndexType IndexType;

    static const int dimension = Grid::dimension;

    typedef Alberta::ElementInfo< dimension > ElementInfo;
    typedef Alberta::HierarchyDofNumbering< dimension > DofNumbering;

  private:
    typedef typename Grid::Traits Traits;

    template< int codim >
    struct Insert;

  public:
    explicit AlbertaGridIndexSet ( const DofNumbering &dofNumbering )
      : dofNumbering_( dofNumbering )
    {
      for( int codim = 0; codim <= dimension; ++codim )
      {
        indices_[ codim ] = 0;

        const GeometryType type( GeometryType::simplex, dimension - codim );
        geomTypes_[ codim ].push_back( type );
      }
    }

    ~AlbertaGridIndexSet ()
    {
      for( int codim = 0; codim <= dimension; ++codim )
        delete[] indices_[ codim ];
    }

    template< class Entity >
    bool contains ( const Entity &entity ) const
    {
      const int codim = Entity::codimension;

      const AlbertaGridEntity< codim, dim, const Grid > &entityImp
        = Grid::getRealImplementation( entity );
      const Alberta::Element *element = entityImp.elementInfo().el();

      const IndexType *const array = indices_[ codim ];
      const IndexType subIndex = array[ dofNumbering_( element, codim, entityImp.subEntity() ) ];

      return (subIndex >= 0);
    }

    using Base::index;
    using Base::subIndex;

    //! return hierarchic index of given entity
    template< int cc >
    IndexType index ( const typename Traits::template Codim< cc >::Entity &entity ) const
    {
      typedef AlbertaGridEntity< cc, dim, const Grid > EntityImp;
      const EntityImp &entityImp = Grid::getRealImplementation( entity );
      return subIndex( entityImp.elementInfo(), entityImp.subEntity(), cc );
    }

    //! return subIndex of given enitiy's sub entity
    template< int cc >
    IndexType subIndex ( const typename Traits::template Codim< cc >::Entity &entity, int i, unsigned int codim ) const
    {
      typedef AlbertaGridEntity< cc, dim, const Grid > EntityImp;
      const EntityImp &entityImp = Grid::getRealImplementation( entity );

      int k = i;
      if( cc > 0 )
      {
<<<<<<< HEAD
        const GenericReferenceElement< void, dimension > &refElement
          = GenericReferenceElements<void, dimension >::simplex();
=======
        const ReferenceElement< Alberta::Real, dimension > &refElement
          = ReferenceElements< Alberta::Real, dimension >::simplex();
>>>>>>> 314794fa
        k = refElement.subEntity( entityImp.subEntity(), cc, i, codim );
      }

      const int j = entityImp.grid().generic2alberta( codim, k );
      return subIndex( entityImp.elementInfo(), j, codim );
    }

    IndexType size ( const GeometryType &type ) const
    {
      return (type.isSimplex() ? size( dimension - type.dim() ) : 0);
    }

    IndexType size ( int codim ) const
    {
      assert( (codim >= 0) && (codim <= dimension) );
      return size_[ codim ];
    }

    const std::vector< GeometryType > &geomTypes( int codim ) const
    {
      assert( (codim >= 0) && (codim <= dimension) );
      return geomTypes_[ codim ];
    }

    template< class Iterator >
    void update ( const Iterator &begin, const Iterator &end )
    {
      for( int codim = 0; codim <= dimension; ++codim )
      {
        delete[] indices_[ codim ];

        const unsigned int dofSize = dofNumbering_.size( codim );
        indices_[ codim ] = new IndexType[ dofSize ];
        for( unsigned int i = 0; i < dofSize; ++i )
          indices_[ codim ][ i ] = -1;

        size_[ codim ] = 0;
      }

      for( Iterator it = begin; it != end; ++it )
      {
        const AlbertaGridEntity< 0, dim, const Grid > &entityImp
          = Grid::getRealImplementation( *it );
        const Alberta::Element *element = entityImp.elementInfo().el();
        ForLoop< Insert, 0, dimension >::apply( element, *this );
      }
    }

  private:
    IndexType subIndex ( const ElementInfo &elementInfo, int i, unsigned int codim ) const
    {
      assert( !elementInfo == false );
      return subIndex( elementInfo.element(), i, codim );
    }

    /** \brief obtain subindex
     *
     *  \param[in]  element  pointer to ALBERTA element
     *  \param[in]  i        number of the subelement (in ALBERTA numbering)
     *  \param[in]  codim    codimension
     */
    IndexType subIndex ( const Alberta::Element *element, int i, unsigned int codim ) const
    {
      const IndexType *const array = indices_[ codim ];
      const IndexType subIndex = array[ dofNumbering_( element, codim, i ) ];
      assert( (subIndex >= 0) && (subIndex < size( codim )) );
      return subIndex;
    }

    // access to the dof vectors
    const DofNumbering &dofNumbering_;

    // an array of indices for each codimension
    IndexType *indices_[ dimension+1 ];

    // the size of each codimension
    IndexType size_[ dimension+1 ];

    // all geometry types contained in the grid
    std::vector< GeometryType > geomTypes_[ dimension+1 ];
  };



  // AlbertaGridIndexSet::Insert
  // ---------------------------

  template< int dim, int dimworld >
  template< int codim >
  struct AlbertaGridIndexSet< dim, dimworld >::Insert
  {
    static void apply ( const Alberta::Element *const element,
                        AlbertaGridIndexSet< dim, dimworld > &indexSet )
    {
      int *const array = indexSet.indices_[ codim ];
      IndexType &size = indexSet.size_[ codim ];

      for( int i = 0; i < Alberta::NumSubEntities< dim, codim >::value; ++i )
      {
        int &index = array[ indexSet.dofNumbering_( element, codim, i ) ];
        if( index < 0 )
          index = size++;
      }
    }
  };



  // AlbertaGridIdSet
  // ----------------

  //! hierarchic index set of AlbertaGrid
  template< int dim, int dimworld >
  class AlbertaGridIdSet
    : public IdSet< AlbertaGrid< dim, dimworld >, AlbertaGridIdSet< dim, dimworld >, unsigned int >
  {
    typedef AlbertaGridIdSet< dim, dimworld > This;
    typedef IdSet< AlbertaGrid< dim, dimworld >, This, unsigned int > Base;

    friend class AlbertaGrid< dim, dimworld >;

  public:
    //! export type of id
    typedef typename Base::IdType IdType;

  private:
    typedef AlbertaGrid< dim, dimworld > Grid;

    static const int dimension = Grid::dimension;

    typedef typename Grid::HierarchicIndexSet HierarchicIndexSet;

    // create id set, only allowed for AlbertaGrid
    AlbertaGridIdSet ( const HierarchicIndexSet &hIndexSet )
      : hIndexSet_( hIndexSet )
    {}

  public:
    /** \copydoc IdSet::id(const EntityType &e) const */
    template< class Entity >
    IdType id ( const Entity &e ) const
    {
      const int codim = Entity::codimension;
      return id< codim >( e );
    }

    /** \copydoc IdSet::id(const typename remove_const<GridImp>::type::Traits::template Codim<cc>::Entity &e) const */
    template< int codim >
    IdType id ( const typename Grid::template Codim< codim >::Entity &e ) const
    {
      assert( (codim >= 0) && (codim <= dimension) );
      const IdType index = hIndexSet_.index( e );
      return (index << 2) | IdType( codim );
    }

    /** \copydoc IdSet::subId(const typename remove_const<GridImp>::type::Traits::template Codim<0>::Entity &e,int i,unsigned int codim) const */
    IdType subId ( const typename Grid::template Codim< 0 >::Entity &e, int i, unsigned int subcodim ) const
    {
      assert( int( subcodim ) <= dimension );
      const IdType index = hIndexSet_.subIndex( e, i, subcodim );
      return (index << 2) | IdType( subcodim );
    }

    template< int codim >
    IdType subId ( const typename Grid::template Codim< codim >::Entity &e, int i, unsigned int subcodim ) const
    {
      assert( (codim >= 0) && (codim <= dimension) && (int( codim + subcodim ) <= dimension) );
      const IdType index = hIndexSet_.subIndex( e, i, subcodim );
      return (index << 2) | IdType( codim + subcodim );
    }

    template< class Entity >
    IdType subId ( const Entity &e, int i, unsigned int subcodim ) const
    {
      return subId< Entity::codimension >( e, i, subcodim );
    }

  private:
    // prohibit copying
    AlbertaGridIdSet ( const This & );

    const HierarchicIndexSet &hIndexSet_;
  };

} // namespace Dune

#endif // #if HAVE_ALBERTA

#endif // #ifndef DUNE_ALBERTAGRIDINDEXSETS_HH<|MERGE_RESOLUTION|>--- conflicted
+++ resolved
@@ -102,13 +102,7 @@
       int k = i;
       if( cc > 0 )
       {
-<<<<<<< HEAD
-        const GenericReferenceElement< void, dimension > &refElement
-          = GenericReferenceElements< void, dimension >::simplex();
-=======
-        const ReferenceElement< Alberta::Real, dimension > &refElement
-          = ReferenceElements< Alberta::Real, dimension >::simplex();
->>>>>>> 314794fa
+        const ReferenceElement< void, dimension > &refElement = ReferenceElements< void, dimension >::simplex();
         k = refElement.subEntity( entityImp.subEntity(), cc, i, codim );
       }
 
@@ -400,13 +394,7 @@
       int k = i;
       if( cc > 0 )
       {
-<<<<<<< HEAD
-        const GenericReferenceElement< void, dimension > &refElement
-          = GenericReferenceElements<void, dimension >::simplex();
-=======
-        const ReferenceElement< Alberta::Real, dimension > &refElement
-          = ReferenceElements< Alberta::Real, dimension >::simplex();
->>>>>>> 314794fa
+        const ReferenceElement< void, dimension > &refElement = ReferenceElements<void, dimension >::simplex();
         k = refElement.subEntity( entityImp.subEntity(), cc, i, codim );
       }
 
