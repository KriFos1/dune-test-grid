// -*- tab-width: 4; indent-tabs-mode: nil; c-basic-offset: 2 -*-
// vi: set et ts=4 sw=2 sts=2:
// $Id$

#include <config.h>

#include <iostream>
#include <fstream>

#include <dune/grid/yaspgrid.hh>

#include "gridcheck.cc"
#include "checkcommunicate.cc"
#include "checkgeometryinfather.cc"
#include "checkintersectionit.cc"
#include "checkadaptation.cc"
#include "checkpartition.cc"

int rank;

template<int dim, class CC>
struct YaspFactory
{};

template<int dim>
struct YaspFactory<dim, Dune::EquidistantCoordinateContainer<double,dim> >
{
  static Dune::YaspGrid<dim>* buildGrid(bool p0 = false)
  {
    Dune::FieldVector<double,dim> Len(1.0);
    Dune::array<int,dim> s;
    std::fill(s.begin(), s.end(), 8);
    std::bitset<dim> p(0);
    p[0] = p0;
    int overlap = 1;

#if HAVE_MPI
    return new Dune::YaspGrid<dim>(MPI_COMM_WORLD,Len,s,p,overlap);
#else
    return new Dune::YaspGrid<dim>(Len,s,p,overlap);
#endif
  }
};

template<int dim>
struct YaspFactory<dim, Dune::TensorProductCoordinateContainer<double,dim> >
{
  static Dune::YaspGrid<dim, Dune::TensorProductCoordinateContainer<double,dim> >* buildGrid(bool p0 = false)
  {
    std::bitset<dim> p(0);
    p[0] = p0;
    int overlap = 1;

    Dune::array<std::vector<double>,dim> coords;
    for (int i=0; i<dim; i++)
    {
      coords[i].resize(9);
      coords[i][0] = -1.0;
      coords[i][1] = -0.5;
      coords[i][2] = -0.25;
      coords[i][3] = -0.125;
      coords[i][4] =  0.0;
      coords[i][5] =  0.125;
      coords[i][6] =  0.25;
      coords[i][7] =  0.5;
      coords[i][8] =  1.0;
    }

    #if HAVE_MPI
    return new Dune::YaspGrid<dim, Dune::TensorProductCoordinateContainer<double,dim> >(MPI_COMM_WORLD,coords,p,overlap);
#else
    return new Dune::YaspGrid<dim, Dune::TensorProductCoordinateContainer<double,dim> >(coords,p,overlap);
#endif
  }
};

template <int dim, class CC = Dune::EquidistantCoordinateContainer<double,dim> >
void check_yasp(bool p0=false) {
  typedef Dune::FieldVector<double,dim> fTupel;

  std::cout << std::endl << "YaspGrid<" << dim << ">";
  if (p0) std::cout << " periodic\n";
  std::cout << std::endl << std::endl;

<<<<<<< HEAD
  Dune::YaspGrid<dim,CC>* grid = YaspFactory<dim,CC>::buildGrid(p0);
=======
  fTupel Len; Len = 1.0;
  Dune::array<int,dim> s;
  std::fill(s.begin(), s.end(), 2);
  s[0] = 6;
  std::bitset<dim> p;
  p[0] = p0;
  int overlap = 1;

#if HAVE_MPI
  Dune::YaspGrid<dim> grid(MPI_COMM_WORLD,Len,s,p,overlap);
#else
  Dune::YaspGrid<dim> grid(Len,s,p,overlap);
#endif

  gridcheck(grid);
>>>>>>> bdbc3f72

  gridcheck(*grid);
  grid->globalRefine(2);

  gridcheck(*grid);

  // check communication interface
  checkCommunication(*grid,-1,Dune::dvverb);
  for(int l=0; l<=grid->maxLevel(); ++l)
    checkCommunication(*grid,l,Dune::dvverb);

  // check geometry lifetime
<<<<<<< HEAD
  checkGeometryLifetime( grid->leafView() );
=======
  checkGeometryLifetime( grid.leafGridView() );
>>>>>>> bdbc3f72
  // check the method geometryInFather()
  checkGeometryInFather(*grid);
  // check the intersection iterator and the geometries it returns
  checkIntersectionIterator(*grid);
  // check grid adaptation interface
<<<<<<< HEAD
  checkAdaptRefinement(*grid);
  checkPartitionType( grid->leafView() );
=======
  checkAdaptRefinement(grid);
  checkPartitionType( grid.leafGridView() );
>>>>>>> bdbc3f72

  std::ofstream file;
  file.open("output"+std::to_string(rank));
  file << *grid << std::endl;
  file.close();

  delete grid;
}

int main (int argc , char **argv) {
  try {
#if HAVE_MPI
    // initialize MPI
    MPI_Init(&argc,&argv);

    // get own rank
    MPI_Comm_rank(MPI_COMM_WORLD,&rank);
#endif

    check_yasp<1>();
    check_yasp<1, Dune::TensorProductCoordinateContainer<double,1> >();
    //check_yasp<1>(true);

//     check_yasp<2>();
//     check_yasp<2, Dune::TensorProductCoordinateContainer<double,2> >();
//     //check_yasp<2>(true);
//
//     check_yasp<3>();
//     check_yasp<3, Dune::TensorProductCoordinateContainer<double,3> >();
//     //check_yasp<3>(true);

  } catch (Dune::Exception &e) {
    std::cerr << e << std::endl;
    return 1;
  } catch (...) {
    std::cerr << "Generic exception!" << std::endl;
    return 2;
  }

#if HAVE_MPI
  // Terminate MPI
  MPI_Finalize();
#endif

  return 0;
}<|MERGE_RESOLUTION|>--- conflicted
+++ resolved
@@ -82,25 +82,7 @@
   if (p0) std::cout << " periodic\n";
   std::cout << std::endl << std::endl;
 
-<<<<<<< HEAD
   Dune::YaspGrid<dim,CC>* grid = YaspFactory<dim,CC>::buildGrid(p0);
-=======
-  fTupel Len; Len = 1.0;
-  Dune::array<int,dim> s;
-  std::fill(s.begin(), s.end(), 2);
-  s[0] = 6;
-  std::bitset<dim> p;
-  p[0] = p0;
-  int overlap = 1;
-
-#if HAVE_MPI
-  Dune::YaspGrid<dim> grid(MPI_COMM_WORLD,Len,s,p,overlap);
-#else
-  Dune::YaspGrid<dim> grid(Len,s,p,overlap);
-#endif
-
-  gridcheck(grid);
->>>>>>> bdbc3f72
 
   gridcheck(*grid);
   grid->globalRefine(2);
@@ -113,23 +95,14 @@
     checkCommunication(*grid,l,Dune::dvverb);
 
   // check geometry lifetime
-<<<<<<< HEAD
-  checkGeometryLifetime( grid->leafView() );
-=======
-  checkGeometryLifetime( grid.leafGridView() );
->>>>>>> bdbc3f72
+  checkGeometryLifetime( grid->leafGridView() );
   // check the method geometryInFather()
   checkGeometryInFather(*grid);
   // check the intersection iterator and the geometries it returns
   checkIntersectionIterator(*grid);
   // check grid adaptation interface
-<<<<<<< HEAD
   checkAdaptRefinement(*grid);
-  checkPartitionType( grid->leafView() );
-=======
-  checkAdaptRefinement(grid);
-  checkPartitionType( grid.leafGridView() );
->>>>>>> bdbc3f72
+  checkPartitionType( grid->leafGridView() );
 
   std::ofstream file;
   file.open("output"+std::to_string(rank));
