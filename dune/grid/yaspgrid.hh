// -*- tab-width: 4; indent-tabs-mode: nil; c-basic-offset: 2 -*-
// vi: set et ts=4 sw=2 sts=2:
#ifndef DUNE_GRID_YASPGRID_HH
#define DUNE_GRID_YASPGRID_HH

#include <iostream>
#include <vector>
#include <algorithm>
#include <stack>

// either include stdint.h or provide fallback for uint8_t
#if HAVE_STDINT_H
#include <stdint.h>
#else
typedef unsigned char uint8_t;
#endif

#include <dune/grid/common/backuprestore.hh>
#include <dune/grid/common/grid.hh>     // the grid base classes
#include <dune/grid/common/capabilities.hh> // the capabilities
#include <dune/common/power.hh>
#include <dune/common/shared_ptr.hh>
#include <dune/common/bigunsignedint.hh>
#include <dune/common/typetraits.hh>
#include <dune/common/reservedvector.hh>
#include <dune/common/parallel/collectivecommunication.hh>
#include <dune/common/parallel/mpihelper.hh>
#include <dune/geometry/genericgeometry/topologytypes.hh>
#include <dune/geometry/axisalignedcubegeometry.hh>
#include <dune/grid/common/indexidset.hh>
#include <dune/grid/common/datahandleif.hh>


#if HAVE_MPI
#include <dune/common/parallel/mpicollectivecommunication.hh>
#endif

/*! \file yaspgrid.hh
   YaspGrid stands for yet another structured parallel grid.
   It will implement the dune grid interface for structured grids with codim 0
   and dim, with arbitrary overlap, parallel features with two overlap
   models, periodic boundaries and fast a implementation allowing on-the-fly computations.
 */

namespace Dune {

  /* some sizes for building global ids
   */
  const int yaspgrid_dim_bits = 24; // bits for encoding each dimension
  const int yaspgrid_level_bits = 5; // bits for encoding level number


  //************************************************************************
  // forward declaration of templates

  template<int dim, class CoordCont>                             class YaspGrid;
  template<int mydim, int cdim, class GridImp>  class YaspGeometry;
  template<int codim, int dim, class GridImp>   class YaspEntity;
  template<int codim, class GridImp>            class YaspEntityPointer;
  template<int codim, class GridImp>            class YaspEntitySeed;
  template<int codim, PartitionIteratorType pitype, class GridImp> class YaspLevelIterator;
  template<class GridImp>            class YaspIntersectionIterator;
  template<class GridImp>            class YaspIntersection;
  template<class GridImp>            class YaspHierarchicIterator;
  template<class GridImp, bool isLeafIndexSet>                     class YaspIndexSet;
  template<class GridImp>            class YaspGlobalIdSet;

} // namespace Dune

#include <dune/grid/yaspgrid/coordinates.hh>
#include <dune/grid/yaspgrid/torus.hh>
#include <dune/grid/yaspgrid/ygrid.hh>
#include <dune/grid/yaspgrid/yaspgridgeometry.hh>
#include <dune/grid/yaspgrid/yaspgridentity.hh>
#include <dune/grid/yaspgrid/yaspgridintersection.hh>
#include <dune/grid/yaspgrid/yaspgridintersectioniterator.hh>
#include <dune/grid/yaspgrid/yaspgridhierarchiciterator.hh>
#include <dune/grid/yaspgrid/yaspgridentityseed.hh>
#include <dune/grid/yaspgrid/yaspgridentitypointer.hh>
#include <dune/grid/yaspgrid/yaspgridleveliterator.hh>
#include <dune/grid/yaspgrid/yaspgridindexsets.hh>
#include <dune/grid/yaspgrid/yaspgrididset.hh>

namespace Dune {

  template<int dim, class CoordCont>
  struct YaspGridFamily
  {
#if HAVE_MPI
    typedef CollectiveCommunication<MPI_Comm> CCType;
#else
    typedef CollectiveCommunication<Dune::YaspGrid<dim, CoordCont> > CCType;
#endif

    typedef GridTraits<dim,                                     // dimension of the grid
        dim,                                                    // dimension of the world space
        Dune::YaspGrid<dim, CoordCont>,
        YaspGeometry,YaspEntity,
        YaspEntityPointer,
        YaspLevelIterator,                                      // type used for the level iterator
        YaspIntersection,              // leaf  intersection
        YaspIntersection,              // level intersection
        YaspIntersectionIterator,              // leaf  intersection iter
        YaspIntersectionIterator,              // level intersection iter
        YaspHierarchicIterator,
        YaspLevelIterator,                                      // type used for the leaf(!) iterator
        YaspIndexSet< const YaspGrid< dim, CoordCont >, false >,                  // level index set
        YaspIndexSet< const YaspGrid< dim, CoordCont >, true >,                  // leaf index set
        YaspGlobalIdSet<const YaspGrid<dim, CoordCont> >,
        bigunsignedint<dim*yaspgrid_dim_bits+yaspgrid_level_bits+dim>,
        YaspGlobalIdSet<const YaspGrid<dim, CoordCont> >,
        bigunsignedint<dim*yaspgrid_dim_bits+yaspgrid_level_bits+dim>,
        CCType,
        DefaultLevelGridViewTraits, DefaultLeafGridViewTraits,
        YaspEntitySeed>
    Traits;
  };

#ifndef DOXYGEN
  template<int dim, int codim>
  struct YaspCommunicateMeta {
    template<class G, class DataHandle>
    static void comm (const G& g, DataHandle& data, InterfaceType iftype, CommunicationDirection dir, int level)
    {
      if (data.contains(dim,codim))
      {
        g.template communicateCodim<DataHandle,codim>(data,iftype,dir,level);
      }
      YaspCommunicateMeta<dim,codim-1>::comm(g,data,iftype,dir,level);
    }
  };

  template<int dim>
  struct YaspCommunicateMeta<dim,0> {
    template<class G, class DataHandle>
    static void comm (const G& g, DataHandle& data, InterfaceType iftype, CommunicationDirection dir, int level)
    {
      if (data.contains(dim,0))
        g.template communicateCodim<DataHandle,0>(data,iftype,dir,level);
    }
  };
#endif

  //************************************************************************
  /*!
     \brief [<em> provides \ref Dune::Grid </em>]
     \brief Provides a distributed structured cube mesh.
     \ingroup GridImplementations

     YaspGrid stands for yet another structured parallel grid.
     It implements the dune grid interface for structured grids with codim 0
     and dim, with arbitrary overlap (including zero),
     periodic boundaries and fast implementation allowing on-the-fly computations.

     \tparam dim The dimension of the grid and its surrounding world

     \par History:
     \li started on July 31, 2004 by PB based on abstractions developed in summer 2003
   */
  template<int dim, class CoordCont = EquidistantCoordinates<double, dim> >
  class YaspGrid
    : public GridDefaultImplementation<dim,dim,typename CoordCont::ctype,YaspGridFamily<dim, CoordCont> >
  {
  public:
    //! Type used for coordinates
    typedef typename CoordCont::ctype ctype;
#ifdef HAVE_MPI
    typedef CollectiveCommunication<MPI_Comm> CollectiveCommunicationType;
#else
    typedef CollectiveCommunication<YaspGrid<dim, CoordCont> > CollectiveCommunicationType;
#endif

#ifndef DOXYGEN
    typedef typename Dune::YGrid<CoordCont> YGrid;
    typedef typename Dune::YGridList<CoordCont>::Intersection Intersection;

    /** \brief A single grid level within a YaspGrid
     */
    struct YGridLevel {

      /** \brief Level number of this level grid */
      int level() const
      {
        return level_;
      }

      CoordCont coords;

      Dune::array<YGrid, dim+1> overlapfront;
      Dune::array<YGridComponent<CoordCont>, StaticPower<2,dim>::power> overlapfront_data;
      Dune::array<YGrid, dim+1> overlap;
      Dune::array<YGridComponent<CoordCont>, StaticPower<2,dim>::power> overlap_data;
      Dune::array<YGrid, dim+1> interiorborder;
      Dune::array<YGridComponent<CoordCont>, StaticPower<2,dim>::power> interiorborder_data;
      Dune::array<YGrid, dim+1> interior;
      Dune::array<YGridComponent<CoordCont>, StaticPower<2,dim>::power> interior_data;

      Dune::array<YGridList<CoordCont>,dim+1> send_overlapfront_overlapfront;
      Dune::array<std::deque<Intersection>, StaticPower<2,dim>::power>  send_overlapfront_overlapfront_data;
      Dune::array<YGridList<CoordCont>,dim+1> recv_overlapfront_overlapfront;
      Dune::array<std::deque<Intersection>, StaticPower<2,dim>::power>  recv_overlapfront_overlapfront_data;

      Dune::array<YGridList<CoordCont>,dim+1> send_overlap_overlapfront;
      Dune::array<std::deque<Intersection>, StaticPower<2,dim>::power>  send_overlap_overlapfront_data;
      Dune::array<YGridList<CoordCont>,dim+1> recv_overlapfront_overlap;
      Dune::array<std::deque<Intersection>, StaticPower<2,dim>::power>  recv_overlapfront_overlap_data;

      Dune::array<YGridList<CoordCont>,dim+1> send_interiorborder_interiorborder;
      Dune::array<std::deque<Intersection>, StaticPower<2,dim>::power>  send_interiorborder_interiorborder_data;
      Dune::array<YGridList<CoordCont>,dim+1> recv_interiorborder_interiorborder;
      Dune::array<std::deque<Intersection>, StaticPower<2,dim>::power>  recv_interiorborder_interiorborder_data;

      Dune::array<YGridList<CoordCont>,dim+1> send_interiorborder_overlapfront;
      Dune::array<std::deque<Intersection>, StaticPower<2,dim>::power>  send_interiorborder_overlapfront_data;
      Dune::array<YGridList<CoordCont>,dim+1> recv_overlapfront_interiorborder;
      Dune::array<std::deque<Intersection>, StaticPower<2,dim>::power>  recv_overlapfront_interiorborder_data;

      // general
      YaspGrid<dim,CoordCont>* mg;  // each grid level knows its multigrid
      int overlapSize;           // in mesh cells on this level

      /** \brief The level number within the YaspGrid level hierarchy */
      int level_;
    };

    //! define types used for arguments
    typedef Dune::array<int, dim> iTupel;
    typedef FieldVector<ctype, dim> fTupel;

    // communication tag used by multigrid
    enum { tag = 17 };
#endif

    //! return reference to torus
    const Torus<CollectiveCommunicationType, dim>& torus () const
    {
      return _torus;
    }

    //! return number of cells on finest level in given direction on all processors
    int globalSize(int i) const
    {
      return levelSize(maxLevel(),i);
    }

    //! return number of cells on finest level on all processors
    iTupel globalSize() const
    {
      return levelSize(maxLevel());
    }

    //! return size of the grid (in cells) on level l in direction i
    int levelSize(int l, int i) const
    {
      return _coarseSize[i] * (1 << l);
    }

    //! return size vector of the grid (in cells) on level l
    iTupel levelSize(int l) const
    {
      iTupel s;
      for (int i=0; i<dim; ++i)
        s[i] = levelSize(l,i);
      return s;
    }

    //! return whether the grid is periodic in direction i
    bool isPeriodic(int i) const
    {
      return _periodic[i];
    }

    bool getRefineOption() const
    {
      return keep_ovlp;
    }

    //! Iterator over the grid levels
    typedef typename ReservedVector<YGridLevel,32>::const_iterator YGridLevelIterator;

    //! return iterator pointing to coarsest level
    YGridLevelIterator begin () const
    {
      return YGridLevelIterator(_levels,0);
    }

    //! return iterator pointing to given level
    YGridLevelIterator begin (int i) const
    {
      if (i<0 || i>maxLevel())
        DUNE_THROW(GridError, "level not existing");
      return YGridLevelIterator(_levels,i);
    }

    //! return iterator pointing to one past the finest level
    YGridLevelIterator end () const
    {
      return YGridLevelIterator(_levels,maxLevel()+1);
    }

    // static method to create the default load balance strategy
    static const YLoadBalance<dim>* defaultLoadbalancer()
    {
      static YLoadBalance<dim> lb;
      return & lb;
    }

  protected:
    /** \brief Make a new YGridLevel structure
     *
     * \param coords      the coordinate container
     * \param periodic    indicate periodicity for each direction
     * \param o_interior  origin of interior (non-overlapping) cell decomposition
     * \param overlap     to be used on this grid level
     */
    void makelevel (const CoordCont& coords, std::bitset<dim> periodic, iTupel o_interior, int overlap)
    {
      YGridLevel& g = _levels.back();
      g.overlapSize = overlap;
      g.mg = this;
      g.level_ = maxLevel();
      g.coords = coords;

      // set the inserting positions in the corresponding arrays of YGridLevelStructure
      typename Dune::array<YGridComponent<CoordCont>, StaticPower<2,dim>::power>::iterator overlapfront_it = g.overlapfront_data.begin();
      typename Dune::array<YGridComponent<CoordCont>, StaticPower<2,dim>::power>::iterator overlap_it = g.overlap_data.begin();
      typename Dune::array<YGridComponent<CoordCont>, StaticPower<2,dim>::power>::iterator interiorborder_it = g.interiorborder_data.begin();
      typename Dune::array<YGridComponent<CoordCont>, StaticPower<2,dim>::power>::iterator interior_it = g.interior_data.begin();

      typename Dune::array<std::deque<Intersection>, StaticPower<2,dim>::power>::iterator
        send_overlapfront_overlapfront_it = g.send_overlapfront_overlapfront_data.begin();
      typename Dune::array<std::deque<Intersection>, StaticPower<2,dim>::power>::iterator
        recv_overlapfront_overlapfront_it = g.recv_overlapfront_overlapfront_data.begin();

      typename Dune::array<std::deque<Intersection>, StaticPower<2,dim>::power>::iterator
        send_overlap_overlapfront_it = g.send_overlap_overlapfront_data.begin();
      typename Dune::array<std::deque<Intersection>, StaticPower<2,dim>::power>::iterator
        recv_overlapfront_overlap_it = g.recv_overlapfront_overlap_data.begin();

      typename Dune::array<std::deque<Intersection>, StaticPower<2,dim>::power>::iterator
        send_interiorborder_interiorborder_it = g.send_interiorborder_interiorborder_data.begin();
      typename Dune::array<std::deque<Intersection>, StaticPower<2,dim>::power>::iterator
        recv_interiorborder_interiorborder_it = g.recv_interiorborder_interiorborder_data.begin();

      typename Dune::array<std::deque<Intersection>, StaticPower<2,dim>::power>::iterator
        send_interiorborder_overlapfront_it = g.send_interiorborder_overlapfront_data.begin();
      typename Dune::array<std::deque<Intersection>, StaticPower<2,dim>::power>::iterator
        recv_overlapfront_interiorborder_it = g.recv_overlapfront_interiorborder_data.begin();

      // have a null array for constructor calls around
      Dune::array<int,dim> n;
      std::fill(n.begin(), n.end(), 0);

      // determine origin of the grid with overlap and store whether an overlap area exists in direction i.
      std::bitset<dim> ovlp_low(0ULL);
      std::bitset<dim> ovlp_up(0ULL);

      iTupel o_overlap;
      iTupel s_overlap;

      // determine at where we have overlap and how big the size of the overlap partition is
      for (int i=0; i<dim; i++)
      {
        // the coordinate container has been contructed to hold the entire grid on
        // this processor, including overlap. this is the element size.
        s_overlap[i] = g.coords.size(i);

        //in the periodic case there is always overlap
        if (periodic[i])
        {
          o_overlap[i] = o_interior[i]-overlap;
          ovlp_low[i] = true;
          ovlp_up[i] = true;
        }
        else
        {
          //check lower boundary
          if (o_interior[i] - overlap < 0)
            o_overlap[i] = 0;
          else
          {
            o_overlap[i] = o_interior[i] - overlap;
            ovlp_low[i] = true;
          }

          //check upper boundary
          if (o_overlap[i] + g.coords.size(i) < globalSize(i))
            ovlp_up[i] = true;
        }
      }

      for (int codim = 0; codim < dim + 1; codim++)
      {
        // set the begin iterator for the corresponding ygrids
        g.overlapfront[codim].setBegin(overlapfront_it);
        g.overlap[codim].setBegin(overlap_it);
        g.interiorborder[codim].setBegin(interiorborder_it);
        g.interior[codim].setBegin(interior_it);
        g.send_overlapfront_overlapfront[codim].setBegin(send_overlapfront_overlapfront_it);
        g.recv_overlapfront_overlapfront[codim].setBegin(recv_overlapfront_overlapfront_it);
        g.send_overlap_overlapfront[codim].setBegin(send_overlap_overlapfront_it);
        g.recv_overlapfront_overlap[codim].setBegin(recv_overlapfront_overlap_it);
        g.send_interiorborder_interiorborder[codim].setBegin(send_interiorborder_interiorborder_it);
        g.recv_interiorborder_interiorborder[codim].setBegin(recv_interiorborder_interiorborder_it);
        g.send_interiorborder_overlapfront[codim].setBegin(send_interiorborder_overlapfront_it);
        g.recv_overlapfront_interiorborder[codim].setBegin(recv_overlapfront_interiorborder_it);

        // find all combinations of unit vectors that span entities of the given codimension
        for (unsigned int index = 0; index < (1<<dim); index++)
        {
          // check whether the given shift is of our codimension
          std::bitset<dim> r(index);
          if (r.count() != dim-codim)
            continue;

          // get an origin and a size array for subsequent modification
          Dune::array<int,dim> origin(o_overlap);
          Dune::array<int,dim> size(s_overlap);

          // build overlapfront
          // we have to extend the element size by one in all directions without shift.
          for (int i=0; i<dim; i++)
            if (!r[i])
              size[i]++;
          *overlapfront_it = YGridComponent<CoordCont>(origin, r, &g.coords, size, n, size);

          // build overlap
          for (int i=0; i<dim; i++)
          {
            if (!r[i])
            {
              if (ovlp_low[i])
              {
                origin[i]++;
                size[i]--;
              }
              if (ovlp_up[i])
                size[i]--;
            }
          }
          *overlap_it = YGridComponent<CoordCont>(origin,size,*overlapfront_it);

          // build interiorborder
          for (int i=0; i<dim; i++)
          {
            if (ovlp_low[i])
            {
              origin[i] += overlap;
              size[i] -= overlap;
              if (!r[i])
              {
                origin[i]--;
                size[i]++;
              }
            }
            if (ovlp_up[i])
            {
              size[i] -= overlap;
              if (!r[i])
                size[i]++;
            }
          }
          *interiorborder_it = YGridComponent<CoordCont>(origin,size,*overlapfront_it);

          // build interior
          for (int i=0; i<dim; i++)
          {
            if (!r[i])
            {
              if (ovlp_low[i])
              {
                origin[i]++;
                size[i]--;
              }
              if (ovlp_up[i])
                size[i]--;
            }
          }
          *interior_it = YGridComponent<CoordCont>(origin, size, *overlapfront_it);

          intersections(*overlapfront_it,*overlapfront_it,*send_overlapfront_overlapfront_it, *recv_overlapfront_overlapfront_it);
          intersections(*overlap_it,*overlapfront_it,*send_overlap_overlapfront_it, *recv_overlapfront_overlap_it);
          intersections(*interiorborder_it,*interiorborder_it,*send_interiorborder_interiorborder_it,*recv_interiorborder_interiorborder_it);
          intersections(*interiorborder_it,*overlapfront_it,*send_interiorborder_overlapfront_it,*recv_overlapfront_interiorborder_it);

          // advance all iterators pointing to the next insertion point
          ++overlapfront_it;
          ++overlap_it;
          ++interiorborder_it;
          ++interior_it;
          ++send_overlapfront_overlapfront_it;
          ++recv_overlapfront_overlapfront_it;
          ++send_overlap_overlapfront_it;
          ++recv_overlapfront_overlap_it;
          ++send_interiorborder_interiorborder_it;
          ++recv_interiorborder_interiorborder_it;
          ++send_interiorborder_overlapfront_it;
          ++recv_overlapfront_interiorborder_it;
        }

        // set end iterators in the corresonding ygrids
        g.overlapfront[codim].finalize(overlapfront_it);
        g.overlap[codim].finalize(overlap_it);
        g.interiorborder[codim].finalize(interiorborder_it);
        g.interior[codim].finalize(interior_it);
        g.send_overlapfront_overlapfront[codim].finalize(send_overlapfront_overlapfront_it);
        g.recv_overlapfront_overlapfront[codim].finalize(recv_overlapfront_overlapfront_it);
        g.send_overlap_overlapfront[codim].finalize(send_overlap_overlapfront_it);
        g.recv_overlapfront_overlap[codim].finalize(recv_overlapfront_overlap_it);
        g.send_interiorborder_interiorborder[codim].finalize(send_interiorborder_interiorborder_it);
        g.recv_interiorborder_interiorborder[codim].finalize(recv_interiorborder_interiorborder_it);
        g.send_interiorborder_overlapfront[codim].finalize(send_interiorborder_overlapfront_it);
        g.recv_overlapfront_interiorborder[codim].finalize(recv_overlapfront_interiorborder_it);
      }
    }

#ifndef DOXYGEN
    /** \brief special data structure to communicate ygrids
     * Historically, this was needed because Ygrids had virtual functions and
     * a communicated virtual function table pointer introduced a bug. After the
     * change to tensorproductgrid, the dynamic polymorphism was removed, still this
     * is kept because it allows to communicate ygrids, that only have index, but no
     * coordinate information. This is sufficient, because all communicated YGrids are
     * intersected with a local grid, which has coordinate information.
     */
    struct mpifriendly_ygrid {
      mpifriendly_ygrid ()
      {
        std::fill(origin.begin(), origin.end(), 0);
        std::fill(size.begin(), size.end(), 0);
      }
      mpifriendly_ygrid (const YGridComponent<CoordCont>& grid)
        : origin(grid.origin()), size(grid.size())
      {}
      iTupel origin;
      iTupel size;
    };
#endif

    /** \brief Construct list of intersections with neighboring processors
     *
     * \param recvgrid the grid stored in this processor
     * \param sendgrid the subgrid to be sent to neighboring processors
     * \param sendlist the deque to fill with send intersections
     * \param recvlist the deque to fill with recv intersections
     * \returns two lists: Intersections to be sent and Intersections to be received
     */
    void intersections(const YGridComponent<CoordCont>& sendgrid, const YGridComponent<CoordCont>& recvgrid,
                        std::deque<Intersection>& sendlist, std::deque<Intersection>& recvlist)
    {
      iTupel size = globalSize();

      // the exchange buffers
      std::vector<YGridComponent<CoordCont> > send_recvgrid(_torus.neighbors());
      std::vector<YGridComponent<CoordCont> > recv_recvgrid(_torus.neighbors());
      std::vector<YGridComponent<CoordCont> > send_sendgrid(_torus.neighbors());
      std::vector<YGridComponent<CoordCont> > recv_sendgrid(_torus.neighbors());

      // new exchange buffers to send simple struct without virtual functions
      std::vector<mpifriendly_ygrid> mpifriendly_send_recvgrid(_torus.neighbors());
      std::vector<mpifriendly_ygrid> mpifriendly_recv_recvgrid(_torus.neighbors());
      std::vector<mpifriendly_ygrid> mpifriendly_send_sendgrid(_torus.neighbors());
      std::vector<mpifriendly_ygrid> mpifriendly_recv_sendgrid(_torus.neighbors());

      // fill send buffers; iterate over all neighboring processes
      // non-periodic case is handled automatically because intersection will be zero
      for (typename Torus<CollectiveCommunicationType,dim>::ProcListIterator i=_torus.sendbegin(); i!=_torus.sendend(); ++i)
      {
        // determine if we communicate with this neighbor (and what)
        bool skip = false;
        iTupel coord = _torus.coord();   // my coordinates
        iTupel delta = i.delta();        // delta to neighbor
        iTupel nb = coord;               // the neighbor
        for (int k=0; k<dim; k++) nb[k] += delta[k];
        iTupel v;                    // grid movement
        std::fill(v.begin(), v.end(), 0);

        for (int k=0; k<dim; k++)
        {
          if (nb[k]<0)
          {
            if (_periodic[k])
              v[k] += size[k];
            else
              skip = true;
          }
          if (nb[k]>=_torus.dims(k))
          {
            if (_periodic[k])
              v[k] -= size[k];
            else
              skip = true;
          }
          // neither might be true, then v=0
        }

        // store moved grids in send buffers
        if (!skip)
        {
          send_sendgrid[i.index()] = sendgrid.move(v);
          send_recvgrid[i.index()] = recvgrid.move(v);
        }
        else
        {
          send_sendgrid[i.index()] = YGridComponent<CoordCont>();
          send_recvgrid[i.index()] = YGridComponent<CoordCont>();
        }
      }

      // issue send requests for sendgrid being sent to all neighbors
      for (typename Torus<CollectiveCommunicationType,dim>::ProcListIterator i=_torus.sendbegin(); i!=_torus.sendend(); ++i)
      {
        mpifriendly_send_sendgrid[i.index()] = mpifriendly_ygrid(send_sendgrid[i.index()]);
        _torus.send(i.rank(), &mpifriendly_send_sendgrid[i.index()], sizeof(mpifriendly_ygrid));
      }

      // issue recv requests for sendgrids of neighbors
      for (typename Torus<CollectiveCommunicationType,dim>::ProcListIterator i=_torus.recvbegin(); i!=_torus.recvend(); ++i)
        _torus.recv(i.rank(), &mpifriendly_recv_sendgrid[i.index()], sizeof(mpifriendly_ygrid));

      // exchange the sendgrids
      _torus.exchange();

      // issue send requests for recvgrid being sent to all neighbors
      for (typename Torus<CollectiveCommunicationType,dim>::ProcListIterator i=_torus.sendbegin(); i!=_torus.sendend(); ++i)
      {
        mpifriendly_send_recvgrid[i.index()] = mpifriendly_ygrid(send_recvgrid[i.index()]);
        _torus.send(i.rank(), &mpifriendly_send_recvgrid[i.index()], sizeof(mpifriendly_ygrid));
      }

      // issue recv requests for recvgrid of neighbors
      for (typename Torus<CollectiveCommunicationType,dim>::ProcListIterator i=_torus.recvbegin(); i!=_torus.recvend(); ++i)
        _torus.recv(i.rank(), &mpifriendly_recv_recvgrid[i.index()], sizeof(mpifriendly_ygrid));

      // exchange the recvgrid
      _torus.exchange();

      // process receive buffers and compute intersections
      for (typename Torus<CollectiveCommunicationType,dim>::ProcListIterator i=_torus.recvbegin(); i!=_torus.recvend(); ++i)
      {
        // what must be sent to this neighbor
        Intersection send_intersection;
        mpifriendly_ygrid yg = mpifriendly_recv_recvgrid[i.index()];
        recv_recvgrid[i.index()] = YGridComponent<CoordCont>(yg.origin,yg.size);
        send_intersection.grid = sendgrid.intersection(recv_recvgrid[i.index()]);
        send_intersection.rank = i.rank();
        send_intersection.distance = i.distance();
        if (!send_intersection.grid.empty()) sendlist.push_front(send_intersection);

        Intersection recv_intersection;
        yg = mpifriendly_recv_sendgrid[i.index()];
        recv_sendgrid[i.index()] = YGridComponent<CoordCont>(yg.origin,yg.size);
        recv_intersection.grid = recvgrid.intersection(recv_sendgrid[i.index()]);
        recv_intersection.rank = i.rank();
        recv_intersection.distance = i.distance();
        if(!recv_intersection.grid.empty()) recvlist.push_back(recv_intersection);
      }
    }

  protected:

    typedef const YaspGrid<dim,CoordCont> GridImp;

    void init()
    {
      Yasp::BinomialTable<dim>::init();
      Yasp::EntityShiftTable<Yasp::calculate_entity_shift<dim>,dim>::init();
      Yasp::EntityShiftTable<Yasp::calculate_entity_move<dim>,dim>::init();
      indexsets.push_back( make_shared< YaspIndexSet<const YaspGrid<dim, CoordCont>, false > >(*this,0) );
      boundarysegmentssize();
    }

    void boundarysegmentssize()
    {
      // sizes of local macro grid
      Dune::array<int, dim> sides;
      {
        for (int i=0; i<dim; i++)
        {
          sides[i] =
            ((begin()->overlap[0].dataBegin()->origin(i) == 0)+
             (begin()->overlap[0].dataBegin()->origin(i) + begin()->overlap[0].dataBegin()->size(i)
                    == levelSize(0,i)));
        }
      }
      nBSegments = 0;
      for (int k=0; k<dim; k++)
      {
        int offset = 1;
        for (int l=0; l<dim; l++)
        {
          if (l==k) continue;
          offset *= begin()->overlap[0].dataBegin()->size(l);
        }
        nBSegments += sides[k]*offset;
      }
    }

  public:

    // define the persistent index type
    typedef bigunsignedint<dim*yaspgrid_dim_bits+yaspgrid_level_bits+dim> PersistentIndexType;

    //! the GridFamily of this grid
    typedef YaspGridFamily<dim, CoordCont> GridFamily;
    // the Traits
    typedef typename YaspGridFamily<dim, CoordCont>::Traits Traits;

    // need for friend declarations in entity
    typedef YaspIndexSet<YaspGrid<dim, CoordCont>, false > LevelIndexSetType;
    typedef YaspIndexSet<YaspGrid<dim, CoordCont>, true > LeafIndexSetType;
    typedef YaspGlobalIdSet<YaspGrid<dim, CoordCont> > GlobalIdSetType;

<<<<<<< HEAD
    //! correctly initialize a tensorproduct Yaspgrid from information given in the constructor
    void TensorProductSetup(Dune::array<std::vector<ctype>,dim> coords, std::bitset<dim> periodic, int overlap)
=======
    /** Standard constructor for an equidistant YaspGrid
     *  @param L extension of the domain
     *  @param s number of cells on coarse mesh in each direction
     *  @param periodic tells if direction is periodic or not
     *  @param overlap size of overlap on coarsest grid (same in all directions)
     *  @param comm the collective communication object for this grid. An MPI communicator can be given here.
     *  @param lb pointer to an overloaded YLoadBalance instance
     */
    YaspGrid (Dune::FieldVector<ctype, dim> L,
              Dune::array<int, dim> s,
              std::bitset<dim> periodic = std::bitset<dim>(0ULL),
              int overlap = 1,
              CollectiveCommunicationType comm = CollectiveCommunicationType(),
              const YLoadBalance<dim>* lb = defaultLoadbalancer())
      : ccobj(comm), _torus(comm,tag,s,lb), leafIndexSet_(*this),
        _periodic(periodic), _overlap(overlap), _coarseSize(s),
        keep_ovlp(true), adaptRefCount(0), adaptActive(false)
>>>>>>> eae0eea4
    {
      // check whether YaspGrid has been given the correct template parameter
      static_assert(is_same<CoordCont,EquidistantCoordinates<ctype,dim> >::value,
                    "YaspGrid coordinate container template parameter and given constructor values do not match!");

      _levels.resize(1);

      iTupel o;
      std::fill(o.begin(), o.end(), 0);
      iTupel o_interior(o);
      iTupel s_interior(s);

      double imbal = _torus.partition(_torus.rank(),o,s,o_interior,s_interior);

      fTupel h(L);
      for (int i=0; i<dim; i++)
        h[i] /= s[i];

      iTupel s_overlap(s_interior);
      for (int i=0; i<dim; i++)
      {
        if ((o_interior[i] - overlap > 0) || (periodic[i]))
          s_overlap[i] += overlap;
        if ((o_interior[i] + s_interior[i] + overlap <= _coarseSize[i]) || (periodic[i]))
          s_overlap[i] += overlap;
      }

      EquidistantCoordinates<ctype,dim> cc(h,s_overlap);

      // add level
      makelevel(cc,periodic,o_interior,overlap);

      init();
    }

    /** @brief Standard constructor for a tensorproduct YaspGrid
     *  @param coords coordinate vectors to be used for coarse grid
     *  @param periodic tells if direction is periodic or not
     *  @param overlap size of overlap on coarsest grid (same in all directions)
     *  @param comm the collective communication object for this grid. An MPI communicator can be given here.
     *  @param lb pointer to an overloaded YLoadBalance instance
     */
    YaspGrid (Dune::array<std::vector<ctype>, dim> coords,
              std::bitset<dim> periodic = std::bitset<dim>(0ULL),
              int overlap = 1,
              CollectiveCommunicationType comm = CollectiveCommunicationType(),
              const YLoadBalance<dim>* lb = defaultLoadbalancer())
      : ccobj(comm), _torus(comm,tag,Dune::Yasp::sizeArray<dim>(coords),defaultLoadbalancer()),
        leafIndexSet_(*this), _periodic(periodic), _overlap(overlap),
        keep_ovlp(true), adaptRefCount(0), adaptActive(false)
    {
      if (!Dune::Yasp::checkIfMonotonous(coords))
        DUNE_THROW(Dune::GridError,"Setup of a tensorproduct grid requires monotonous sequences of coordinates.");

      // check whether YaspGrid has been given the correct template parameter
      static_assert(is_same<CoordCont,TensorProductCoordinates<ctype,dim> >::value,
                    "YaspGrid coordinate container template parameter and given constructor values do not match!");

      _levels.resize(1);

      //determine sizes of vector to correctly construct torus structure and store for later size requests
      for (int i=0; i<dim; i++)
        _coarseSize[i] = coords[i].size() - 1;

      iTupel o;
      std::fill(o.begin(), o.end(), 0);
      iTupel o_interior(o);
      iTupel s_interior(_coarseSize);

      double imbal = _torus.partition(_torus.rank(),o,_coarseSize,o_interior,s_interior);

      Dune::array<std::vector<ctype>,dim> newcoords;
      Dune::array<int, dim> offset(o_interior);

      // find the relevant part of the coords vector for this processor and copy it to newcoords
      for (int i=0; i<dim; ++i)
      {
        //define iterators on coords that specify the coordinate range to be used
        typename std::vector<ctype>::iterator begin = coords[i].begin() + o_interior[i];
        typename std::vector<ctype>::iterator end = begin + s_interior[i] + 1;

        // check whether we are not at the physical boundary. In that case overlap is a simple
        // extension of the coordinate range to be used
        if (o_interior[i] - overlap > 0)
        {
          begin = begin - overlap;
          offset[i] -= overlap;
        }
        if (o_interior[i] + s_interior[i] + overlap < _coarseSize[i])
          end = end + overlap;

        //copy the selected part in the new coord vector
        newcoords[i].resize(end-begin);
        std::copy(begin, end, newcoords[i].begin());

        // check whether we are at the physical boundary and a have a periodic grid.
        // In this case the coordinate vector has to be tweaked manually.
        if ((periodic[i]) && (o_interior[i] + s_interior[i] + overlap >= _coarseSize[i]))
        {
          // we need to add the first <overlap> cells to the end of newcoords
          typename std::vector<ctype>::iterator it = coords[i].begin();
          for (int j=0; j<overlap; ++j)
            newcoords[i].push_back(newcoords[i].back() - *it + *(++it));
        }

        if ((periodic[i]) && (o_interior[i] - overlap <= 0))
        {
          offset[i] -= overlap;

          // we need to add the last <overlap> cells to the begin of newcoords
          typename std::vector<ctype>::iterator it = coords[i].end() - 1;
          for (int j=0; j<overlap; ++j)
            newcoords[i].insert(newcoords[i].begin(), newcoords[i].front() - *it + *(--it));
        }
      }

      TensorProductCoordinates<ctype,dim> cc(newcoords, offset);

      // add level
      makelevel(cc,periodic,o_interior,overlap);
      init();
    }

<<<<<<< HEAD
    //! correctly initialize an equidistant grid from the information given in the constructor
    void EquidistantSetup(fTupel L, iTupel s, std::bitset<dim> periodic, int overlap)
=======
    /** Constructor
     *  @param comm MPI communicator where this mesh is distributed to
     *  @param L extension of the domain
     *  @param s number of cells on coarse mesh in each direction
     *  @param periodic tells if direction is periodic or not
     *  @param overlap size of overlap on coarsest grid (same in all directions)
     *  @param lb pointer to an overloaded YLoadBalance instance
     *
     *  @deprecated This constructor is deprecated and will be removed after
     *              the release of dune-grid-2.4
     */
    DUNE_DEPRECATED_MSG("This Yaspgrid constructor is deprecated.")
    YaspGrid (Dune::MPIHelper::MPICommunicator comm,
              Dune::FieldVector<ctype, dim> L,
              Dune::array<int, dim> s,
              std::bitset<dim> periodic,
              int overlap,
              const YLoadBalance<dim>* lb = defaultLoadbalancer())
      : ccobj(comm), _torus(comm,tag,s,lb), leafIndexSet_(*this),
        keep_ovlp(true), adaptRefCount(0), adaptActive(false)
>>>>>>> eae0eea4
    {
      _periodic = periodic;
      _levels.resize(1);
      _overlap = overlap;
      _coarseSize = s;

      iTupel o;
      std::fill(o.begin(), o.end(), 0);
      iTupel o_interior(o);
      iTupel s_interior(s);

      double imbal = _torus.partition(_torus.rank(),o,s,o_interior,s_interior);

      fTupel h(L);
      for (int i=0; i<dim; i++)
        h[i] /= s[i];

      iTupel s_overlap(s_interior);
      for (int i=0; i<dim; i++)
      {
        if ((o_interior[i] - overlap > 0) || (periodic[i]))
          s_overlap[i] += overlap;
        if ((o_interior[i] + s_interior[i] + overlap <= _coarseSize[i]) || (periodic[i]))
          s_overlap[i] += overlap;
      }

      // check whether YaspGrid has been given the correct template parameter
      static_assert(is_same<CoordCont,EquidistantCoordinates<ctype,dim> >::value,
                    "YaspGrid coordinate container template parameter and given constructor values do not match!");

      EquidistantCoordinates<ctype,dim> cc(h,s_overlap);

      // add level
      makelevel(cc,periodic,o_interior,overlap);
<<<<<<< HEAD
    }

    /*! Constructor
       @param comm MPI communicator where this mesh is distributed to
       @param L extension of the domain
       @param s number of cells on coarse mesh in each direction
       @param periodic tells if direction is periodic or not
       @param overlap size of overlap on coarsest grid (same in all directions)
       @param lb pointer to an overloaded YLoadBalance instance
     */
    YaspGrid (Dune::MPIHelper::MPICommunicator comm,
              Dune::FieldVector<ctype, dim> L,
              Dune::array<int, dim> s,
              std::bitset<dim> periodic,
              int overlap,
              const YLoadBalance<dim>* lb = defaultLoadbalancer())
#if HAVE_MPI
      : ccobj(comm),
        _torus(comm,tag,s,lb),
#else
      : _torus(tag,s,lb),
#endif
        leafIndexSet_(*this),
        keep_ovlp(true), adaptRefCount(0), adaptActive(false)
    {
      EquidistantSetup(L,s,periodic,overlap);
=======
>>>>>>> eae0eea4
      init();
    }


<<<<<<< HEAD
    /*! Constructor for a sequential YaspGrid

       Sequential here means that the whole grid is living on one process even if your program is running
       in parallel.
       @see YaspGrid(Dune::MPIHelper::MPICommunicator, Dune::FieldVector<ctype, dim>, Dune::FieldVector<int, dim>,  Dune::FieldVector<bool, dim>, int)
       for constructing one parallel grid decomposed between the processors.
       @param L extension of the domain
       @param s number of cells on coarse mesh in each direction
       @param periodic tells if direction is periodic or not
       @param overlap size of overlap on coarsest grid (same in all directions)
       @param lb pointer to an overloaded YLoadBalance instance
     */
    YaspGrid (Dune::FieldVector<ctype, dim> L,
              Dune::array<int, dim> s,
              std::bitset<dim> periodic,
              int overlap,
              const YLoadBalance<dim>* lb = defaultLoadbalancer())
#if HAVE_MPI
      : ccobj(MPI_COMM_SELF),
        _torus(MPI_COMM_SELF,tag,s,lb),
#else
      : _torus(tag,s,lb),
#endif
        leafIndexSet_(*this),
        keep_ovlp(true), adaptRefCount(0), adaptActive(false)
    {
      EquidistantSetup(L,s,periodic,overlap);
      init();
    }

    /*! Constructor for a sequential YaspGrid without periodicity

       Sequential here means that the whole grid is living on one process even if your program is running
       in parallel.
       @see YaspGrid(Dune::MPIHelper::MPICommunicator, Dune::FieldVector<ctype, dim>, Dune::FieldVector<int, dim>,  Dune::FieldVector<bool, dim>, int)
       for constructing one parallel grid decomposed between the processors.
       @param L extension of the domain (lower left is always (0,...,0)
       @param elements number of cells on coarse mesh in each direction
     */
    YaspGrid (Dune::FieldVector<ctype, dim> L,
              Dune::array<int, dim> elements)
#if HAVE_MPI
      : ccobj(MPI_COMM_SELF),
        _torus(MPI_COMM_SELF,tag,elements,defaultLoadbalancer()),
#else
      : _torus(tag,elements,defaultLoadbalancer()),
#endif
        leafIndexSet_(*this),
        keep_ovlp(true), adaptRefCount(0), adaptActive(false)
    {
      EquidistantSetup(L,elements,std::bitset<dim>(0ULL),0);
      init();
    }

    /** @brief Constructor for a sequential tensorproduct YaspGrid without periodicity
     *  Sequential here means that the whole grid is living on one process even if your program is running
     *  in parallel.
     *  @see YaspGrid(Dune::MPIHelper::MPICommunicator, Dune::array<std::vector<ctype>,dim>, std::bitset<dim>, int)
     *  for constructing one parallel grid decomposed between the processors.
     *  @param coords coordinate vectors to be used for coarse grid
     */
    YaspGrid (Dune::array<std::vector<ctype>, dim> coords)
#if HAVE_MPI
      : ccobj(MPI_COMM_SELF),
        _torus(MPI_COMM_SELF,tag,Dune::Yasp::sizeArray<dim>(coords),defaultLoadbalancer()),
#else
      : _torus(tag,Dune::Yasp::sizeArray<dim>(coords),defaultLoadbalancer()),
#endif
        leafIndexSet_(*this),
        _periodic(std::bitset<dim>(0)),
        _overlap(0),
        keep_ovlp(true),
        adaptRefCount(0), adaptActive(false)
    {
      if (!Dune::Yasp::checkIfMonotonous(coords))
        DUNE_THROW(Dune::GridError,"Setup of a tensorproduct grid requires monotonous sequences of coordinates.");
      TensorProductSetup(coords, std::bitset<dim>(0ULL),0);
      init();
    }

=======
>>>>>>> eae0eea4
     /** @brief Constructor for a tensorproduct YaspGrid
      *  @param comm MPI communicator where this mesh is distributed to
      *  @param coords coordinate vectors to be used for coarse grid
      *  @param periodic tells if direction is periodic or not
      *  @param overlap size of overlap on coarsest grid (same in all directions)
      *  @param lb pointer to an overloaded YLoadBalance instance
      *
      *  @deprecated This constructor is deprecated and will be removed after
      *              the release of dune-grid-2.4
      */
    DUNE_DEPRECATED_MSG("This Yaspgrid constructor is deprecated.")
    YaspGrid (Dune::MPIHelper::MPICommunicator comm,
              Dune::array<std::vector<ctype>, dim> coords,
              std::bitset<dim> periodic, int overlap,
              const YLoadBalance<dim>* lb = defaultLoadbalancer())
<<<<<<< HEAD
#if HAVE_MPI
      : ccobj(comm), _torus(comm,tag,Dune::Yasp::sizeArray<dim>(coords),lb),
#else
      : _torus(tag,Dune::Yasp::sizeArray(coords),lb),
#endif
=======
      : ccobj(comm), _torus(comm,tag,Dune::Yasp::sizeArray<dim>(coords),defaultLoadbalancer()),
>>>>>>> eae0eea4
        leafIndexSet_(*this),
        _periodic(std::bitset<dim>(0)),
        _overlap(overlap),
        keep_ovlp(true),
        adaptRefCount(0), adaptActive(false)
    {
      if (!Dune::Yasp::checkIfMonotonous(coords))
        DUNE_THROW(Dune::GridError,"Setup of a tensorproduct grid requires monotonous sequences of coordinates.");
<<<<<<< HEAD
      TensorProductSetup(coords, periodic, overlap);
=======
      _periodic = periodic;
      _levels.resize(1);
      _overlap = overlap;

      //determine sizes of vector to correctly construct torus structure and store for later size requests
      for (int i=0; i<dim; i++)
        _coarseSize[i] = coords[i].size() - 1;

      iTupel o;
      std::fill(o.begin(), o.end(), 0);
      iTupel o_interior(o);
      iTupel s_interior(_coarseSize);

      double imbal = _torus.partition(_torus.rank(),o,_coarseSize,o_interior,s_interior);

      Dune::array<std::vector<ctype>,dim> newcoords;
      Dune::array<int, dim> offset(o_interior);

      // find the relevant part of the coords vector for this processor and copy it to newcoords
      for (int i=0; i<dim; ++i)
      {
        //define iterators on coords that specify the coordinate range to be used
        typename std::vector<ctype>::iterator begin = coords[i].begin() + o_interior[i];
        typename std::vector<ctype>::iterator end = begin + s_interior[i] + 1;

        // check whether we are not at the physical boundary. In that case overlap is a simple
        // extension of the coordinate range to be used
        if (o_interior[i] - overlap > 0)
        {
          begin = begin - overlap;
          offset[i] -= overlap;
        }
        if (o_interior[i] + s_interior[i] + overlap < _coarseSize[i])
          end = end + overlap;

        //copy the selected part in the new coord vector
        newcoords[i].resize(end-begin);
        std::copy(begin, end, newcoords[i].begin());

        // check whether we are at the physical boundary and a have a periodic grid.
        // In this case the coordinate vector has to be tweaked manually.
        if ((periodic[i]) && (o_interior[i] + s_interior[i] + overlap >= _coarseSize[i]))
        {
          // we need to add the first <overlap> cells to the end of newcoords
          typename std::vector<ctype>::iterator it = coords[i].begin();
          for (int j=0; j<overlap; ++j)
            newcoords[i].push_back(newcoords[i].back() - *it + *(++it));
        }

        if ((periodic[i]) && (o_interior[i] - overlap <= 0))
        {
          offset[i] -= overlap;

          // we need to add the last <overlap> cells to the begin of newcoords
          typename std::vector<ctype>::iterator it = coords[i].end() - 1;
          for (int j=0; j<overlap; ++j)
            newcoords[i].insert(newcoords[i].begin(), newcoords[i].front() - *it + *(--it));
        }
      }

      // check whether YaspGrid has been given the correct template parameter
      static_assert(is_same<CoordCont,TensorProductCoordinates<ctype,dim> >::value,
                    "YaspGrid coordinate container template parameter and given constructor values do not match!");

      TensorProductCoordinates<ctype,dim> cc(newcoords, offset);

      // add level
      makelevel(cc,periodic,o_interior,overlap);
>>>>>>> eae0eea4
      init();
    }

  private:

    /** @brief Constructor for a tensorproduct YaspGrid with only coordinate
     *         information on this processor
     *  @param comm MPI communicator where this mesh is distributed to
     *  @param coords coordinate vectors to be used for coarse grid
     *  @param periodic tells if direction is periodic or not
     *  @param overlap size of overlap on coarsest grid (same in all directions)
     *  @param coarseSize the coarse size of the global grid
     *  @param lb pointer to an overloaded YLoadBalance instance
     *
     *  @warning The construction of overlapping coordinate ranges is
     *           an error-prone procedure. For this reason, it is kept private.
     *           You can safely use it through BackupRestoreFacility. All other
     *           use is not supported for the moment.
     */
    YaspGrid (Dune::array<std::vector<ctype>, dim> coords,
              std::bitset<dim> periodic,
              int overlap,
              CollectiveCommunicationType comm,
              Dune::array<int,dim> coarseSize,
              const YLoadBalance<dim>* lb = defaultLoadbalancer())
<<<<<<< HEAD
#if HAVE_MPI
      : ccobj(MPI_COMM_SELF),
      _torus(MPI_COMM_SELF,tag,Dune::Yasp::sizeArray<dim>(coords),lb),
#else
      : _torus(tag,Dune::Yasp::sizeArray<dim>(coords),lb),
#endif
        leafIndexSet_(*this),
        _periodic(std::bitset<dim>(0)),
        _overlap(overlap),
        keep_ovlp(true),
        adaptRefCount(0), adaptActive(false)
=======
      : ccobj(comm), _torus(comm,tag,coarseSize,lb), leafIndexSet_(*this),
        _periodic(periodic), _overlap(overlap), _coarseSize(coarseSize),
        keep_ovlp(true), adaptRefCount(0), adaptActive(false)
>>>>>>> eae0eea4
    {
      // check whether YaspGrid has been given the correct template parameter
      static_assert(is_same<CoordCont,TensorProductCoordinates<ctype,dim> >::value,
                  "YaspGrid coordinate container template parameter and given constructor values do not match!");

      if (!Dune::Yasp::checkIfMonotonous(coords))
        DUNE_THROW(Dune::GridError,"Setup of a tensorproduct grid requires monotonous sequences of coordinates.");
<<<<<<< HEAD
      TensorProductSetup(coords, periodic, overlap);
=======

      _levels.resize(1);

      Dune::array<int,dim> o;
      std::fill(o.begin(), o.end(), 0);
      Dune::array<int,dim> o_interior(o);
      Dune::array<int,dim> s_interior(coarseSize);

      double imbal = _torus.partition(_torus.rank(),o,coarseSize,o_interior,s_interior);

      // get offset by modifying o_interior accoring to overlap
      Dune::array<int,dim> offset(o_interior);
      for (int i=0; i<dim; i++)
        if ((periodic[i]) || (o_interior[i] > 0))
          offset[i] -= overlap;

      TensorProductCoordinates<ctype,dim> cc(coords, offset);

      // add level
      makelevel(cc,periodic,o_interior,overlap);

>>>>>>> eae0eea4
      init();
    }

    // the backup restore facility needs to be able to use above constructor
    friend class BackupRestoreFacility<YaspGrid<dim,CoordCont> >;

    // do not copy this class
    YaspGrid(const YaspGrid&);

  public:

    /*! Return maximum level defined in this grid. Levels are numbered
          0 ... maxlevel with 0 the coarsest level.
     */
    int maxLevel() const
    {
      return _levels.size()-1;
    }

    //! refine the grid refCount times.
    void globalRefine (int refCount)
    {
      if (refCount < -maxLevel())
        DUNE_THROW(GridError, "Only " << maxLevel() << " levels left. " <<
                   "Coarsening " << -refCount << " levels requested!");

      // If refCount is negative then coarsen the grid
      for (int k=refCount; k<0; k++)
      {
        // create an empty grid level
        YGridLevel empty;
        _levels.back() = empty;
        // reduce maxlevel
        _levels.pop_back();

        indexsets.pop_back();
      }

      // If refCount is positive refine the grid
      for (int k=0; k<refCount; k++)
      {
        // access to coarser grid level
        YGridLevel& cg = _levels[maxLevel()];

        std::bitset<dim> ovlp_low(0ULL), ovlp_up(0ULL);
        for (int i=0; i<dim; i++)
        {
          if (cg.overlap[0].dataBegin()->origin(i) > 0)
            ovlp_low[i] = true;
          if (cg.overlap[0].dataBegin()->max(i) + 1 < globalSize(i))
            ovlp_up[i] = true;
        }

        CoordCont newcont(cg.coords.refine(ovlp_low, ovlp_up, keep_ovlp, cg.overlapSize));

        int overlap = (keep_ovlp) ? 2*cg.overlapSize : cg.overlapSize;

        //determine new origin
        iTupel o_interior;
        for (int i=0; i<dim; i++)
          o_interior[i] = 2*cg.interior[0].dataBegin()->origin(i);

        // add level
        _levels.resize(_levels.size() + 1);
        makelevel(newcont,_periodic,o_interior,overlap);

        indexsets.push_back( make_shared<YaspIndexSet<const YaspGrid<dim,CoordCont>, false > >(*this,maxLevel()) );
      }
    }

    /**
       \brief set options for refinement
       @param keepPhysicalOverlap [true] keep the physical size of the overlap, [false] keep the number of cells in the overlap.  Default is [true].
     */
    void refineOptions (bool keepPhysicalOverlap)
    {
      keep_ovlp = keepPhysicalOverlap;
    }

    /** \brief Marks an entity to be refined/coarsened in a subsequent adapt.

       \param[in] refCount Number of subdivisions that should be applied. Negative value means coarsening.
       \param[in] e        Entity to Entity that should be refined

       \return true if Entity was marked, false otherwise.

       \note
          -  On yaspgrid marking one element will mark all other elements of the level as well
          -  If refCount is lower than refCount of a previous mark-call, nothing is changed
     */
    bool mark( int refCount, const typename Traits::template Codim<0>::Entity & e )
    {
      assert(adaptActive == false);
      if (e.level() != maxLevel()) return false;
      adaptRefCount = std::max(adaptRefCount, refCount);
      return true;
    }

    /** \brief returns adaptation mark for given entity

       \param[in] e   Entity for which adaptation mark should be determined

       \return int adaptation mark, here the default value 0 is returned
     */
    int getMark ( const typename Traits::template Codim<0>::Entity &e ) const
    {
      return ( e.level() == maxLevel() ) ? adaptRefCount : 0;
    }

    //! map adapt to global refine
    bool adapt ()
    {
      globalRefine(adaptRefCount);
      return (adaptRefCount > 0);
    }

    //! returns true, if the grid will be coarsened
    bool preAdapt ()
    {
      adaptActive = true;
      adaptRefCount = comm().max(adaptRefCount);
      return (adaptRefCount < 0);
    }

    //! clean up some markers
    void postAdapt()
    {
      adaptActive = false;
      adaptRefCount = 0;
    }

    //! one past the end on this level
    template<int cd, PartitionIteratorType pitype>
    typename Traits::template Codim<cd>::template Partition<pitype>::LevelIterator lbegin (int level) const
    {
      return levelbegin<cd,pitype>(level);
    }

    //! Iterator to one past the last entity of given codim on level for partition type
    template<int cd, PartitionIteratorType pitype>
    typename Traits::template Codim<cd>::template Partition<pitype>::LevelIterator lend (int level) const
    {
      return levelend<cd,pitype>(level);
    }

    //! version without second template parameter for convenience
    template<int cd>
    typename Traits::template Codim<cd>::template Partition<All_Partition>::LevelIterator lbegin (int level) const
    {
      return levelbegin<cd,All_Partition>(level);
    }

    //! version without second template parameter for convenience
    template<int cd>
    typename Traits::template Codim<cd>::template Partition<All_Partition>::LevelIterator lend (int level) const
    {
      return levelend<cd,All_Partition>(level);
    }

    //! return LeafIterator which points to the first entity in maxLevel
    template<int cd, PartitionIteratorType pitype>
    typename Traits::template Codim<cd>::template Partition<pitype>::LeafIterator leafbegin () const
    {
      return levelbegin<cd,pitype>(maxLevel());
    }

    //! return LeafIterator which points behind the last entity in maxLevel
    template<int cd, PartitionIteratorType pitype>
    typename Traits::template Codim<cd>::template Partition<pitype>::LeafIterator leafend () const
    {
      return levelend<cd,pitype>(maxLevel());
    }

    //! return LeafIterator which points to the first entity in maxLevel
    template<int cd>
    typename Traits::template Codim<cd>::template Partition<All_Partition>::LeafIterator leafbegin () const
    {
      return levelbegin<cd,All_Partition>(maxLevel());
    }

    //! return LeafIterator which points behind the last entity in maxLevel
    template<int cd>
    typename Traits::template Codim<cd>::template Partition<All_Partition>::LeafIterator leafend () const
    {
      return levelend<cd,All_Partition>(maxLevel());
    }

    // \brief obtain EntityPointer from EntitySeed. */
    template <typename Seed>
    typename Traits::template Codim<Seed::codimension>::EntityPointer
    entityPointer(const Seed& seed) const
    {
      const int codim = Seed::codimension;
      YGridLevelIterator g = begin(this->getRealImplementation(seed).level());

      return YaspEntityPointer<codim,GridImp>(this,g,
        typename YGrid::Iterator(g->overlapfront[codim], this->getRealImplementation(seed).coord(),this->getRealImplementation(seed).offset()));
    }

    //! return size (= distance in graph) of overlap region
    int overlapSize (int level, int codim) const
    {
      YGridLevelIterator g = begin(level);
      return g->overlapSize;
    }

    //! return size (= distance in graph) of overlap region
    int overlapSize (int codim) const
    {
      YGridLevelIterator g = begin(maxLevel());
      return g->overlapSize;
    }

    //! return size (= distance in graph) of ghost region
    int ghostSize (int level, int codim) const
    {
      return 0;
    }

    //! return size (= distance in graph) of ghost region
    int ghostSize (int codim) const
    {
      return 0;
    }

    //! number of entities per level and codim in this process
    int size (int level, int codim) const
    {
      YGridLevelIterator g = begin(level);

      // sum over all components of the codimension
      int count = 0;
      typedef typename Dune::array<YGridComponent<CoordCont>, StaticPower<2,dim>::power>::iterator DAI;
      for (DAI it = g->overlapfront[codim].dataBegin(); it != g->overlapfront[codim].dataEnd(); ++it)
        count += it->totalsize();

      return count;
    }

    //! number of leaf entities per codim in this process
    int size (int codim) const
    {
      return size(maxLevel(),codim);
    }

    //! number of entities per level and geometry type in this process
    int size (int level, GeometryType type) const
    {
      return (type.isCube()) ? size(level,dim-type.dim()) : 0;
    }

    //! number of leaf entities per geometry type in this process
    int size (GeometryType type) const
    {
      return size(maxLevel(),type);
    }

    //! \brief returns the number of boundary segments within the macro grid
    size_t numBoundarySegments () const
    {
      return nBSegments;
    }

    /*! The new communication interface

       communicate objects for all codims on a given level
     */
    template<class DataHandleImp, class DataType>
    void communicate (CommDataHandleIF<DataHandleImp,DataType> & data, InterfaceType iftype, CommunicationDirection dir, int level) const
    {
      YaspCommunicateMeta<dim,dim>::comm(*this,data,iftype,dir,level);
    }

    /*! The new communication interface

       communicate objects for all codims on the leaf grid
     */
    template<class DataHandleImp, class DataType>
    void communicate (CommDataHandleIF<DataHandleImp,DataType> & data, InterfaceType iftype, CommunicationDirection dir) const
    {
      YaspCommunicateMeta<dim,dim>::comm(*this,data,iftype,dir,this->maxLevel());
    }

    /*! The new communication interface

       communicate objects for one codim
     */
    template<class DataHandle, int codim>
    void communicateCodim (DataHandle& data, InterfaceType iftype, CommunicationDirection dir, int level) const
    {
      // check input
      if (!data.contains(dim,codim)) return; // should have been checked outside

      // data types
      typedef typename DataHandle::DataType DataType;

      // access to grid level
      YGridLevelIterator g = begin(level);

      // find send/recv lists or throw error
      const YGridList<CoordCont>* sendlist = 0;
      const YGridList<CoordCont>* recvlist = 0;

      if (iftype==InteriorBorder_InteriorBorder_Interface)
      {
        sendlist = &g->send_interiorborder_interiorborder[codim];
        recvlist = &g->recv_interiorborder_interiorborder[codim];
      }
      if (iftype==InteriorBorder_All_Interface)
      {
        sendlist = &g->send_interiorborder_overlapfront[codim];
        recvlist = &g->recv_overlapfront_interiorborder[codim];
      }
      if (iftype==Overlap_OverlapFront_Interface || iftype==Overlap_All_Interface)
      {
        sendlist = &g->send_overlap_overlapfront[codim];
        recvlist = &g->recv_overlapfront_overlap[codim];
      }
      if (iftype==All_All_Interface)
      {
        sendlist = &g->send_overlapfront_overlapfront[codim];
        recvlist = &g->recv_overlapfront_overlapfront[codim];
      }

      // change communication direction?
      if (dir==BackwardCommunication)
        std::swap(sendlist,recvlist);

      int cnt;

      // Size computation (requires communication if variable size)
      std::vector<int> send_size(sendlist->size(),-1);    // map rank to total number of objects (of type DataType) to be sent
      std::vector<int> recv_size(recvlist->size(),-1);    // map rank to total number of objects (of type DataType) to be recvd
      std::vector<size_t*> send_sizes(sendlist->size(),static_cast<size_t*>(0)); // map rank to array giving number of objects per entity to be sent
      std::vector<size_t*> recv_sizes(recvlist->size(),static_cast<size_t*>(0)); // map rank to array giving number of objects per entity to be recvd

      // define type to iterate over send and recv lists
      typedef typename YGridList<CoordCont>::Iterator ListIt;

      if (data.fixedsize(dim,codim))
      {
        // fixed size: just take a dummy entity, size can be computed without communication
        cnt=0;
        for (ListIt is=sendlist->begin(); is!=sendlist->end(); ++is)
        {
          typename Traits::template Codim<codim>::template Partition<All_Partition>::LevelIterator
          it(YaspLevelIterator<codim,All_Partition,GridImp>(this, g, typename YGrid::Iterator(is->yg)));
          send_size[cnt] = is->grid.totalsize() * data.size(*it);
          cnt++;
        }
        cnt=0;
        for (ListIt is=recvlist->begin(); is!=recvlist->end(); ++is)
        {
          typename Traits::template Codim<codim>::template Partition<All_Partition>::LevelIterator
          it(YaspLevelIterator<codim,All_Partition,GridImp>(this,g, typename YGrid::Iterator(is->yg)));
          recv_size[cnt] = is->grid.totalsize() * data.size(*it);
          cnt++;
        }
      }
      else
      {
        // variable size case: sender side determines the size
        cnt=0;
        for (ListIt is=sendlist->begin(); is!=sendlist->end(); ++is)
        {
          // allocate send buffer for sizes per entitiy
          size_t *buf = new size_t[is->grid.totalsize()];
          send_sizes[cnt] = buf;

          // loop over entities and ask for size
          int i=0; size_t n=0;
          typename Traits::template Codim<codim>::template Partition<All_Partition>::LevelIterator
          it(YaspLevelIterator<codim,All_Partition,GridImp>(this,g, typename YGrid::Iterator(is->yg)));
          typename Traits::template Codim<codim>::template Partition<All_Partition>::LevelIterator
          itend(YaspLevelIterator<codim,All_Partition,GridImp>(this,g, typename YGrid::Iterator(is->yg,true)));
          for ( ; it!=itend; ++it)
          {
            buf[i] = data.size(*it);
            n += buf[i];
            i++;
          }

          // now we know the size for this rank
          send_size[cnt] = n;

          // hand over send request to torus class
          torus().send(is->rank,buf,is->grid.totalsize()*sizeof(size_t));
          cnt++;
        }

        // allocate recv buffers for sizes and store receive request
        cnt=0;
        for (ListIt is=recvlist->begin(); is!=recvlist->end(); ++is)
        {
          // allocate recv buffer
          size_t *buf = new size_t[is->grid.totalsize()];
          recv_sizes[cnt] = buf;

          // hand over recv request to torus class
          torus().recv(is->rank,buf,is->grid.totalsize()*sizeof(size_t));
          cnt++;
        }

        // exchange all size buffers now
        torus().exchange();

        // release send size buffers
        cnt=0;
        for (ListIt is=sendlist->begin(); is!=sendlist->end(); ++is)
        {
          delete[] send_sizes[cnt];
          send_sizes[cnt] = 0;
          cnt++;
        }

        // process receive size buffers
        cnt=0;
        for (ListIt is=recvlist->begin(); is!=recvlist->end(); ++is)
        {
          // get recv buffer
          size_t *buf = recv_sizes[cnt];

          // compute total size
          size_t n=0;
          for (int i=0; i<is->grid.totalsize(); ++i)
            n += buf[i];

          // ... and store it
          recv_size[cnt] = n;
          ++cnt;
        }
      }


      // allocate & fill the send buffers & store send request
      std::vector<DataType*> sends(sendlist->size(), static_cast<DataType*>(0)); // store pointers to send buffers
      cnt=0;
      for (ListIt is=sendlist->begin(); is!=sendlist->end(); ++is)
      {
        // allocate send buffer
        DataType *buf = new DataType[send_size[cnt]];

        // remember send buffer
        sends[cnt] = buf;

        // make a message buffer
        MessageBuffer<DataType> mb(buf);

        // fill send buffer; iterate over cells in intersection
        typename Traits::template Codim<codim>::template Partition<All_Partition>::LevelIterator
        it(YaspLevelIterator<codim,All_Partition,GridImp>(this,g, typename YGrid::Iterator(is->yg)));
        typename Traits::template Codim<codim>::template Partition<All_Partition>::LevelIterator
        itend(YaspLevelIterator<codim,All_Partition,GridImp>(this,g, typename YGrid::Iterator(is->yg,true)));
        for ( ; it!=itend; ++it)
          data.gather(mb,*it);

        // hand over send request to torus class
        torus().send(is->rank,buf,send_size[cnt]*sizeof(DataType));
        cnt++;
      }

      // allocate recv buffers and store receive request
      std::vector<DataType*> recvs(recvlist->size(),static_cast<DataType*>(0)); // store pointers to send buffers
      cnt=0;
      for (ListIt is=recvlist->begin(); is!=recvlist->end(); ++is)
      {
        // allocate recv buffer
        DataType *buf = new DataType[recv_size[cnt]];

        // remember recv buffer
        recvs[cnt] = buf;

        // hand over recv request to torus class
        torus().recv(is->rank,buf,recv_size[cnt]*sizeof(DataType));
        cnt++;
      }

      // exchange all buffers now
      torus().exchange();

      // release send buffers
      cnt=0;
      for (ListIt is=sendlist->begin(); is!=sendlist->end(); ++is)
      {
        delete[] sends[cnt];
        sends[cnt] = 0;
        cnt++;
      }

      // process receive buffers and delete them
      cnt=0;
      for (ListIt is=recvlist->begin(); is!=recvlist->end(); ++is)
      {
        // get recv buffer
        DataType *buf = recvs[cnt];

        // make a message buffer
        MessageBuffer<DataType> mb(buf);

        // copy data from receive buffer; iterate over cells in intersection
        if (data.fixedsize(dim,codim))
        {
          typename Traits::template Codim<codim>::template Partition<All_Partition>::LevelIterator
          it(YaspLevelIterator<codim,All_Partition,GridImp>(this,g, typename YGrid::Iterator(is->yg)));
          size_t n=data.size(*it);
          typename Traits::template Codim<codim>::template Partition<All_Partition>::LevelIterator
          itend(YaspLevelIterator<codim,All_Partition,GridImp>(this,g, typename YGrid::Iterator(is->yg,true)));
          for ( ; it!=itend; ++it)
            data.scatter(mb,*it,n);
        }
        else
        {
          int i=0;
          size_t *sbuf = recv_sizes[cnt];
          typename Traits::template Codim<codim>::template Partition<All_Partition>::LevelIterator
          it(YaspLevelIterator<codim,All_Partition,GridImp>(this,g, typename YGrid::Iterator(is->yg)));
          typename Traits::template Codim<codim>::template Partition<All_Partition>::LevelIterator
          itend(YaspLevelIterator<codim,All_Partition,GridImp>(this,g, typename YGrid::Iterator(is->yg,true)));
          for ( ; it!=itend; ++it)
            data.scatter(mb,*it,sbuf[i++]);
          delete[] sbuf;
        }

        // delete buffer
        delete[] buf; // hier krachts !
        cnt++;
      }
    }

    // The new index sets from DDM 11.07.2005
    const typename Traits::GlobalIdSet& globalIdSet() const
    {
      return theglobalidset;
    }

    const typename Traits::LocalIdSet& localIdSet() const
    {
      return theglobalidset;
    }

    const typename Traits::LevelIndexSet& levelIndexSet(int level) const
    {
      if (level<0 || level>maxLevel()) DUNE_THROW(RangeError, "level out of range");
      return *(indexsets[level]);
    }

    const typename Traits::LeafIndexSet& leafIndexSet() const
    {
      return leafIndexSet_;
    }

    /*! @brief return a collective communication object
     */
    const CollectiveCommunicationType& comm () const
    {
      return ccobj;
    }

  private:

    // number of boundary segments of the level 0 grid
    int nBSegments;

    // Index classes need access to the real entity
    friend class Dune::YaspIndexSet<const Dune::YaspGrid<dim, CoordCont>, true >;
    friend class Dune::YaspIndexSet<const Dune::YaspGrid<dim, CoordCont>, false >;
    friend class Dune::YaspGlobalIdSet<const Dune::YaspGrid<dim, CoordCont> >;

    friend class Dune::YaspIntersectionIterator<const Dune::YaspGrid<dim, CoordCont> >;
    friend class Dune::YaspIntersection<const Dune::YaspGrid<dim, CoordCont> >;
    friend class Dune::YaspEntity<0, dim, const Dune::YaspGrid<dim, CoordCont> >;

    template <int codim_, class GridImp_>
    friend class Dune::YaspEntityPointer;

    template<int codim_, int dim_, class GridImp_, template<int,int,class> class EntityImp_>
    friend class Entity;

    template<class DT>
    class MessageBuffer {
    public:
      // Constructor
      MessageBuffer (DT *p)
      {
        a=p;
        i=0;
        j=0;
      }

      // write data to message buffer, acts like a stream !
      template<class Y>
      void write (const Y& data)
      {
        static_assert(( is_same<DT,Y>::value ), "DataType mismatch");
        a[i++] = data;
      }

      // read data from message buffer, acts like a stream !
      template<class Y>
      void read (Y& data) const
      {
        static_assert(( is_same<DT,Y>::value ), "DataType mismatch");
        data = a[j++];
      }

    private:
      DT *a;
      int i;
      mutable int j;
    };

    //! one past the end on this level
    template<int cd, PartitionIteratorType pitype>
    YaspLevelIterator<cd,pitype,GridImp> levelbegin (int level) const
    {
      YGridLevelIterator g = begin(level);
      if (level<0 || level>maxLevel()) DUNE_THROW(RangeError, "level out of range");

      if (pitype==Interior_Partition)
        return YaspLevelIterator<cd,pitype,GridImp>(this,g,g->interior[cd].begin());
      if (pitype==InteriorBorder_Partition)
        return YaspLevelIterator<cd,pitype,GridImp>(this,g,g->interiorborder[cd].begin());
      if (pitype==Overlap_Partition)
        return YaspLevelIterator<cd,pitype,GridImp>(this,g,g->overlap[cd].begin());
      if (pitype<=All_Partition)
        return YaspLevelIterator<cd,pitype,GridImp>(this,g,g->overlapfront[cd].begin());
      if (pitype==Ghost_Partition)
        return levelend <cd, pitype> (level);

      DUNE_THROW(GridError, "YaspLevelIterator with this codim or partition type not implemented");
    }

    //! Iterator to one past the last entity of given codim on level for partition type
    template<int cd, PartitionIteratorType pitype>
    YaspLevelIterator<cd,pitype,GridImp> levelend (int level) const
    {
      YGridLevelIterator g = begin(level);
      if (level<0 || level>maxLevel()) DUNE_THROW(RangeError, "level out of range");

      if (pitype==Interior_Partition)
        return YaspLevelIterator<cd,pitype,GridImp>(this,g,g->interior[cd].end());
      if (pitype==InteriorBorder_Partition)
        return YaspLevelIterator<cd,pitype,GridImp>(this,g,g->interiorborder[cd].end());
      if (pitype==Overlap_Partition)
        return YaspLevelIterator<cd,pitype,GridImp>(this,g,g->overlap[cd].end());
      if (pitype<=All_Partition || pitype == Ghost_Partition)
        return YaspLevelIterator<cd,pitype,GridImp>(this,g,g->overlapfront[cd].end());

      DUNE_THROW(GridError, "YaspLevelIterator with this codim or partition type not implemented");
    }

    CollectiveCommunicationType ccobj;

    Torus<CollectiveCommunicationType,dim> _torus;

    std::vector< shared_ptr< YaspIndexSet<const YaspGrid<dim,CoordCont>, false > > > indexsets;
    YaspIndexSet<const YaspGrid<dim,CoordCont>, true> leafIndexSet_;
    YaspGlobalIdSet<const YaspGrid<dim,CoordCont> > theglobalidset;

    fTupel _LL;
    iTupel _s;
    std::bitset<dim> _periodic;
    iTupel _coarseSize;
    ReservedVector<YGridLevel,32> _levels;
    int _overlap;
    bool keep_ovlp;
    int adaptRefCount;
    bool adaptActive;
  };

  //! Output operator for multigrids

  template <int d, class CC>
  inline std::ostream& operator<< (std::ostream& s, YaspGrid<d,CC>& grid)
  {
    int rank = grid.torus().rank();

    s << "[" << rank << "]:" << " YaspGrid maxlevel=" << grid.maxLevel() << std::endl;

    s << "Printing the torus: " <<std::endl;
    s << grid.torus() << std::endl;

    for (typename YaspGrid<d,CC>::YGridLevelIterator g=grid.begin(); g!=grid.end(); ++g)
    {
      s << "[" << rank << "]:   " << std::endl;
      s << "[" << rank << "]:   " << "==========================================" << std::endl;
      s << "[" << rank << "]:   " << "level=" << g->level() << std::endl;

      for (int codim = 0; codim < d + 1; ++codim)
      {
        s << "[" << rank << "]:   " << "overlapfront[" << codim << "]:    " << g->overlapfront[codim] << std::endl;
        s << "[" << rank << "]:   " << "overlap[" << codim << "]:    " << g->overlap[codim] << std::endl;
        s << "[" << rank << "]:   " << "interiorborder[" << codim << "]:    " << g->interiorborder[codim] << std::endl;
        s << "[" << rank << "]:   " << "interior[" << codim << "]:    " << g->interior[codim] << std::endl;

        typedef typename YGridList<CC>::Iterator I;
        for (I i=g->send_overlapfront_overlapfront[codim].begin();
                 i!=g->send_overlapfront_overlapfront[codim].end(); ++i)
          s << "[" << rank << "]:    " << " s_of_of[" << codim << "] to rank "
                   << i->rank << " " << i->grid << std::endl;

        for (I i=g->recv_overlapfront_overlapfront[codim].begin();
                 i!=g->recv_overlapfront_overlapfront[codim].end(); ++i)
          s << "[" << rank << "]:    " << " r_of_of[" << codim << "] to rank "
                   << i->rank << " " << i->grid << std::endl;

        for (I i=g->send_overlap_overlapfront[codim].begin();
                 i!=g->send_overlap_overlapfront[codim].end(); ++i)
          s << "[" << rank << "]:    " << " s_o_of[" << codim << "] to rank "
                   << i->rank << " " << i->grid << std::endl;

        for (I i=g->recv_overlapfront_overlap[codim].begin();
                 i!=g->recv_overlapfront_overlap[codim].end(); ++i)
          s << "[" << rank << "]:    " << " r_of_o[" << codim << "] to rank "
                   << i->rank << " " << i->grid << std::endl;

        for (I i=g->send_interiorborder_interiorborder[codim].begin();
                 i!=g->send_interiorborder_interiorborder[codim].end(); ++i)
          s << "[" << rank << "]:    " << " s_ib_ib[" << codim << "] to rank "
          << i->rank << " " << i->grid << std::endl;

        for (I i=g->recv_interiorborder_interiorborder[codim].begin();
                 i!=g->recv_interiorborder_interiorborder[codim].end(); ++i)
             s << "[" << rank << "]:    " << " r_ib_ib[" << codim << "] to rank "
             << i->rank << " " << i->grid << std::endl;

        for (I i=g->send_interiorborder_overlapfront[codim].begin();
                 i!=g->send_interiorborder_overlapfront[codim].end(); ++i)
             s << "[" << rank << "]:    " << " s_ib_of[" << codim << "] to rank "
             << i->rank << " " << i->grid << std::endl;

        for (I i=g->recv_overlapfront_interiorborder[codim].begin();
                 i!=g->recv_overlapfront_interiorborder[codim].end(); ++i)
             s << "[" << rank << "]:    " << " r_of_ib[" << codim << "] to rank "
             << i->rank << " " << i->grid << std::endl;
      }
    }

    s << std::endl;

    return s;
  }

  namespace Capabilities
  {

    /** \struct hasEntity
       \ingroup YaspGrid
     */

    /** \struct hasBackupRestoreFacilities
       \ingroup YaspGrid
     */
    template<int dim, class Coordinates>
    struct hasBackupRestoreFacilities< YaspGrid<dim, Coordinates> >
    {
      static const bool v = true;
    };

    /** \brief YaspGrid has only one geometry type for codim 0 entities
       \ingroup YaspGrid
     */
    template<int dim, class CoordCont>
    struct hasSingleGeometryType< YaspGrid<dim, CoordCont> >
    {
      static const bool v = true;
      static const unsigned int topologyId = GenericGeometry :: CubeTopology< dim > :: type :: id ;
    };

    /** \brief YaspGrid is a Cartesian grid
        \ingroup YaspGrid
     */
    template<int dim, class CoordCont>
    struct isCartesian< YaspGrid<dim, CoordCont> >
    {
      static const bool v = true;
    };

    /** \brief YaspGrid has entities for all codimensions
       \ingroup YaspGrid
     */
    template<int dim, class CoordCont, int codim>
    struct hasEntity< YaspGrid<dim, CoordCont>, codim>
    {
      static const bool v = true;
    };

    /** \brief YaspGrid can communicate on all codimensions
     *  \ingroup YaspGrid
     */
    template<int dim, int codim, class CoordCont>
    struct canCommunicate< YaspGrid< dim, CoordCont>, codim >
    {
      static const bool v = true;
    };

    /** \brief YaspGrid is parallel
       \ingroup YaspGrid
     */
    template<int dim, class CoordCont>
    struct isParallel< YaspGrid<dim, CoordCont> >
    {
      static const bool v = true;
    };

    /** \brief YaspGrid is levelwise conforming
       \ingroup YaspGrid
     */
    template<int dim, class CoordCont>
    struct isLevelwiseConforming< YaspGrid<dim, CoordCont> >
    {
      static const bool v = true;
    };

    /** \brief YaspGrid is leafwise conforming
       \ingroup YaspGrid
     */
    template<int dim, class CoordCont>
    struct isLeafwiseConforming< YaspGrid<dim, CoordCont> >
    {
      static const bool v = true;
    };

  }

} // end namespace


#endif<|MERGE_RESOLUTION|>--- conflicted
+++ resolved
@@ -711,10 +711,6 @@
     typedef YaspIndexSet<YaspGrid<dim, CoordCont>, true > LeafIndexSetType;
     typedef YaspGlobalIdSet<YaspGrid<dim, CoordCont> > GlobalIdSetType;
 
-<<<<<<< HEAD
-    //! correctly initialize a tensorproduct Yaspgrid from information given in the constructor
-    void TensorProductSetup(Dune::array<std::vector<ctype>,dim> coords, std::bitset<dim> periodic, int overlap)
-=======
     /** Standard constructor for an equidistant YaspGrid
      *  @param L extension of the domain
      *  @param s number of cells on coarse mesh in each direction
@@ -732,7 +728,6 @@
       : ccobj(comm), _torus(comm,tag,s,lb), leafIndexSet_(*this),
         _periodic(periodic), _overlap(overlap), _coarseSize(s),
         keep_ovlp(true), adaptRefCount(0), adaptActive(false)
->>>>>>> eae0eea4
     {
       // check whether YaspGrid has been given the correct template parameter
       static_assert(is_same<CoordCont,EquidistantCoordinates<ctype,dim> >::value,
@@ -856,10 +851,6 @@
       init();
     }
 
-<<<<<<< HEAD
-    //! correctly initialize an equidistant grid from the information given in the constructor
-    void EquidistantSetup(fTupel L, iTupel s, std::bitset<dim> periodic, int overlap)
-=======
     /** Constructor
      *  @param comm MPI communicator where this mesh is distributed to
      *  @param L extension of the domain
@@ -880,7 +871,6 @@
               const YLoadBalance<dim>* lb = defaultLoadbalancer())
       : ccobj(comm), _torus(comm,tag,s,lb), leafIndexSet_(*this),
         keep_ovlp(true), adaptRefCount(0), adaptActive(false)
->>>>>>> eae0eea4
     {
       _periodic = periodic;
       _levels.resize(1);
@@ -915,122 +905,10 @@
 
       // add level
       makelevel(cc,periodic,o_interior,overlap);
-<<<<<<< HEAD
-    }
-
-    /*! Constructor
-       @param comm MPI communicator where this mesh is distributed to
-       @param L extension of the domain
-       @param s number of cells on coarse mesh in each direction
-       @param periodic tells if direction is periodic or not
-       @param overlap size of overlap on coarsest grid (same in all directions)
-       @param lb pointer to an overloaded YLoadBalance instance
-     */
-    YaspGrid (Dune::MPIHelper::MPICommunicator comm,
-              Dune::FieldVector<ctype, dim> L,
-              Dune::array<int, dim> s,
-              std::bitset<dim> periodic,
-              int overlap,
-              const YLoadBalance<dim>* lb = defaultLoadbalancer())
-#if HAVE_MPI
-      : ccobj(comm),
-        _torus(comm,tag,s,lb),
-#else
-      : _torus(tag,s,lb),
-#endif
-        leafIndexSet_(*this),
-        keep_ovlp(true), adaptRefCount(0), adaptActive(false)
-    {
-      EquidistantSetup(L,s,periodic,overlap);
-=======
->>>>>>> eae0eea4
       init();
     }
 
 
-<<<<<<< HEAD
-    /*! Constructor for a sequential YaspGrid
-
-       Sequential here means that the whole grid is living on one process even if your program is running
-       in parallel.
-       @see YaspGrid(Dune::MPIHelper::MPICommunicator, Dune::FieldVector<ctype, dim>, Dune::FieldVector<int, dim>,  Dune::FieldVector<bool, dim>, int)
-       for constructing one parallel grid decomposed between the processors.
-       @param L extension of the domain
-       @param s number of cells on coarse mesh in each direction
-       @param periodic tells if direction is periodic or not
-       @param overlap size of overlap on coarsest grid (same in all directions)
-       @param lb pointer to an overloaded YLoadBalance instance
-     */
-    YaspGrid (Dune::FieldVector<ctype, dim> L,
-              Dune::array<int, dim> s,
-              std::bitset<dim> periodic,
-              int overlap,
-              const YLoadBalance<dim>* lb = defaultLoadbalancer())
-#if HAVE_MPI
-      : ccobj(MPI_COMM_SELF),
-        _torus(MPI_COMM_SELF,tag,s,lb),
-#else
-      : _torus(tag,s,lb),
-#endif
-        leafIndexSet_(*this),
-        keep_ovlp(true), adaptRefCount(0), adaptActive(false)
-    {
-      EquidistantSetup(L,s,periodic,overlap);
-      init();
-    }
-
-    /*! Constructor for a sequential YaspGrid without periodicity
-
-       Sequential here means that the whole grid is living on one process even if your program is running
-       in parallel.
-       @see YaspGrid(Dune::MPIHelper::MPICommunicator, Dune::FieldVector<ctype, dim>, Dune::FieldVector<int, dim>,  Dune::FieldVector<bool, dim>, int)
-       for constructing one parallel grid decomposed between the processors.
-       @param L extension of the domain (lower left is always (0,...,0)
-       @param elements number of cells on coarse mesh in each direction
-     */
-    YaspGrid (Dune::FieldVector<ctype, dim> L,
-              Dune::array<int, dim> elements)
-#if HAVE_MPI
-      : ccobj(MPI_COMM_SELF),
-        _torus(MPI_COMM_SELF,tag,elements,defaultLoadbalancer()),
-#else
-      : _torus(tag,elements,defaultLoadbalancer()),
-#endif
-        leafIndexSet_(*this),
-        keep_ovlp(true), adaptRefCount(0), adaptActive(false)
-    {
-      EquidistantSetup(L,elements,std::bitset<dim>(0ULL),0);
-      init();
-    }
-
-    /** @brief Constructor for a sequential tensorproduct YaspGrid without periodicity
-     *  Sequential here means that the whole grid is living on one process even if your program is running
-     *  in parallel.
-     *  @see YaspGrid(Dune::MPIHelper::MPICommunicator, Dune::array<std::vector<ctype>,dim>, std::bitset<dim>, int)
-     *  for constructing one parallel grid decomposed between the processors.
-     *  @param coords coordinate vectors to be used for coarse grid
-     */
-    YaspGrid (Dune::array<std::vector<ctype>, dim> coords)
-#if HAVE_MPI
-      : ccobj(MPI_COMM_SELF),
-        _torus(MPI_COMM_SELF,tag,Dune::Yasp::sizeArray<dim>(coords),defaultLoadbalancer()),
-#else
-      : _torus(tag,Dune::Yasp::sizeArray<dim>(coords),defaultLoadbalancer()),
-#endif
-        leafIndexSet_(*this),
-        _periodic(std::bitset<dim>(0)),
-        _overlap(0),
-        keep_ovlp(true),
-        adaptRefCount(0), adaptActive(false)
-    {
-      if (!Dune::Yasp::checkIfMonotonous(coords))
-        DUNE_THROW(Dune::GridError,"Setup of a tensorproduct grid requires monotonous sequences of coordinates.");
-      TensorProductSetup(coords, std::bitset<dim>(0ULL),0);
-      init();
-    }
-
-=======
->>>>>>> eae0eea4
      /** @brief Constructor for a tensorproduct YaspGrid
       *  @param comm MPI communicator where this mesh is distributed to
       *  @param coords coordinate vectors to be used for coarse grid
@@ -1046,15 +924,7 @@
               Dune::array<std::vector<ctype>, dim> coords,
               std::bitset<dim> periodic, int overlap,
               const YLoadBalance<dim>* lb = defaultLoadbalancer())
-<<<<<<< HEAD
-#if HAVE_MPI
-      : ccobj(comm), _torus(comm,tag,Dune::Yasp::sizeArray<dim>(coords),lb),
-#else
-      : _torus(tag,Dune::Yasp::sizeArray(coords),lb),
-#endif
-=======
       : ccobj(comm), _torus(comm,tag,Dune::Yasp::sizeArray<dim>(coords),defaultLoadbalancer()),
->>>>>>> eae0eea4
         leafIndexSet_(*this),
         _periodic(std::bitset<dim>(0)),
         _overlap(overlap),
@@ -1063,9 +933,6 @@
     {
       if (!Dune::Yasp::checkIfMonotonous(coords))
         DUNE_THROW(Dune::GridError,"Setup of a tensorproduct grid requires monotonous sequences of coordinates.");
-<<<<<<< HEAD
-      TensorProductSetup(coords, periodic, overlap);
-=======
       _periodic = periodic;
       _levels.resize(1);
       _overlap = overlap;
@@ -1134,7 +1001,6 @@
 
       // add level
       makelevel(cc,periodic,o_interior,overlap);
->>>>>>> eae0eea4
       init();
     }
 
@@ -1160,23 +1026,9 @@
               CollectiveCommunicationType comm,
               Dune::array<int,dim> coarseSize,
               const YLoadBalance<dim>* lb = defaultLoadbalancer())
-<<<<<<< HEAD
-#if HAVE_MPI
-      : ccobj(MPI_COMM_SELF),
-      _torus(MPI_COMM_SELF,tag,Dune::Yasp::sizeArray<dim>(coords),lb),
-#else
-      : _torus(tag,Dune::Yasp::sizeArray<dim>(coords),lb),
-#endif
-        leafIndexSet_(*this),
-        _periodic(std::bitset<dim>(0)),
-        _overlap(overlap),
-        keep_ovlp(true),
-        adaptRefCount(0), adaptActive(false)
-=======
       : ccobj(comm), _torus(comm,tag,coarseSize,lb), leafIndexSet_(*this),
         _periodic(periodic), _overlap(overlap), _coarseSize(coarseSize),
         keep_ovlp(true), adaptRefCount(0), adaptActive(false)
->>>>>>> eae0eea4
     {
       // check whether YaspGrid has been given the correct template parameter
       static_assert(is_same<CoordCont,TensorProductCoordinates<ctype,dim> >::value,
@@ -1184,9 +1036,6 @@
 
       if (!Dune::Yasp::checkIfMonotonous(coords))
         DUNE_THROW(Dune::GridError,"Setup of a tensorproduct grid requires monotonous sequences of coordinates.");
-<<<<<<< HEAD
-      TensorProductSetup(coords, periodic, overlap);
-=======
 
       _levels.resize(1);
 
@@ -1208,7 +1057,6 @@
       // add level
       makelevel(cc,periodic,o_interior,overlap);
 
->>>>>>> eae0eea4
       init();
     }
 
